<<<<<<< HEAD
2013.08.06, Version 0.11.5 (Unstable)

* v8: upgrade to 3.20.11

* uv: upgrade to v0.11.7

* buffer: return offset for end of last write (Trevor Norris)

* build: embed the mdb_v8.so into the binary (Timothy J Fontaine)

* build: fix --without-ssl build (Ben Noordhuis)

* child_process: add 'shell' option to .exec() (Ben Noordhuis)

* dgram: report send errors to cb, don't pass bytes (Ben Noordhuis)

* fs: write strings directly to disk (Trevor Norris)

* https: fix default port (Koichi Kobayashi)

* openssl: use asm for sha, md5, rmd (Fedor Indutny)

* os: add mac address to networkInterfaces() output (Brian White)

* smalloc: introduce smalloc module (Trevor Norris)

* stream: Simplify flowing, passive data listening (streams3) (isaacs)

* tls: asynchronous SNICallback (Fedor Indutny)

* tls: share tls tickets key between cluster workers (Fedor Indutny)

* util: don't throw on circular %j input to format() (Ben Noordhuis)


2013.07.12, Version 0.11.4 (Unstable), b5b84197ed037918fd1a26e5cb87cce7c812ca55

* npm: Upgrade to 1.3.4

* v8: Upgrade to v3.20.2

* c-ares: Upgrade to piscisaureus/cares@805d153

* timers: setImmediate process full queue each turn (Ben Noordhuis)

* http: Add agent.get/request methods (isaacs)

* http: Proper KeepAlive behavior (isaacs)

* configure: fix the --without-ssl option (Nathan Rajlich)

* buffer: propagate originating parent (Trevor Norris)

* tls_wrap: return Error not throw for missing cert (Timothy J Fontaine)

* src: enable native v8 typed arrays (Ben Noordhuis)

* stream: objectMode transform should allow falsey values (Jeff Barczewski)

* slab_allocator: remove SlabAllocator (Trevor Norris)

* crypto: fix memory leak in LoadPKCS12 (Fedor Indutny)

* tls: export TLSSocket (Fedor Indutny)

* zlib: allow changing of level and strategy (Brian White)

* zlib: allow custom flush type for flush() (Brian White)


2013.06.26, Version 0.11.3 (Unstable), 38c0c47bbe280ddc42054418091571e532d82a1e

* uv: Upgrade to v0.11.5

* c-ares: upgrade to 1.10.0

* v8: upgrade to v3.19.13

* punycode: update to v1.2.3 (Mathias Bynens)

* debugger: break on uncaught exception (Miroslav Bajtos)

* child_process: emit 'disconnect' asynchronously (Ben Noordhuis)

* dtrace: enable uv's probes if enabled (Timothy J Fontaine)

* dtrace: unify dtrace and systemtap interfaces (Timothy J Fontaine)

* buffer: New API for backing data store (Trevor Norris)

* buffer: return `this` in fill() for chainability (Brian White)

* build: fix include order for building on windows (Timothy J Fontaine)

* build: add android support (Linus Mårtensson)

* readline: strip ctrl chars for prompt width calc (Krzysztof Chrapka)

* tls: introduce TLSSocket based on tls_wrap binding (Fedor Indutny)

* tls: add localAddress and localPort properties (Ben Noordhuis)

* crypto: free excessive memory in NodeBIO (Fedor Indutny)

* process: remove maxTickDepth (Trevor Norris)

* timers: use uv_now instead of Date.now (Timothy J Fontaine)

* util: Add debuglog, deprecate console lookalikes (isaacs)

* module: use path.sep instead of a custom solution (Robert Kowalski)

* http: don't escape request path, reject bad chars (Ben Noordhuis)

* net: emit dns 'lookup' event before connect (Ben Noordhuis)

* dns: add getServers and setServers (Timothy J Fontaine)


2013.05.13, Version 0.11.2 (Unstable), 5d3dc0e4c3369dfb00b7b13e08936c2e652fa696

* uv: Upgrade to 0.11.2

* V8: Upgrade to 3.19.0

* npm: Upgrade to 1.2.21

* build: Makefile should respect configure --prefix (Timothy J Fontaine)

* cluster: use round-robin load balancing (Ben Noordhuis)

* debugger, cluster: each worker has new debug port (Miroslav Bajtoš)

* debugger: `restart` with custom debug port (Miroslav Bajtoš)

* debugger: breakpoints in scripts not loaded yet (Miroslav Bajtoš)

* event: EventEmitter#setMaxListeners() returns this (Sam Roberts)

* events: add EventEmitter.defaultMaxListeners (Ben Noordhuis)

* install: Support $(PREFIX) install target directory prefix (Olof Johansson)

* os: Include netmask in os.networkInterfaces() (Ben Kelly)

* path: add path.isAbsolute(path) (Ryan Doenges)

* stream: Guarantee ordering of 'finish' event (isaacs)

* streams: introduce .cork/.uncork/._writev (Fedor Indutny)

* vm: add support for timeout argument (Andrew Paprocki)


2013.04.19, Version 0.11.1 (Unstable), 4babd2b46ebf9fbea2c9946af5cfae25a33b2b22

* V8: upgrade to 3.18.0

* uv: Upgrade to v0.11.1

* http: split into multiple separate modules (Timothy J Fontaine)

* http: escape unsafe characters in request path (Ben Noordhuis)

* url: Escape all unwise characters (isaacs)

* build: depend on v8 postmortem-metadata if enabled (Paddy Byers)

* etw: update prototypes to match dtrace provider (Timothy J Fontaine)

* buffer: change output of Buffer.prototype.toJSON() (David Braun)

* dtrace: actually use the _handle.fd value (Timothy J Fontaine)

* dtrace: pass more arguments to probes (Dave Pacheco)

* build: allow building with dtrace on osx (Dave Pacheco)

* zlib: allow passing options to convenience methods (Kyle Robinson Young)


2013.03.28, Version 0.11.0 (Unstable), bce38b3d74e64fcb7d04a2dd551151da6168cdc5

* V8: update to 3.17.13

* os: use %SystemRoot% or %windir% in os.tmpdir() (Suwon Chae)

* util: fix util.inspect() line width calculation (Marcin Kostrzewa)

* buffer: remove _charsWritten (Trevor Norris)

* fs: uv_[fl]stat now reports subsecond resolution (Timothy J Fontaine)

* fs: Throw if error raised and missing callback (bnoordhuis)

* tls: expose SSL_CTX_set_timeout via tls.createServer (Manav Rathi)

* tls: remove harmful unnecessary bounds checking (Marcel Laverdet)

* buffer: write ascii strings using WriteOneByte (Trevor Norris)

* dtrace: fix generation of v8 constants on freebsd (Fedor Indutny)

* dtrace: x64 ustack helper (Fedor Indutny)

* readline: handle wide characters properly (Nao Iizuka)

* repl: Use a domain to catch async errors safely (isaacs)

* repl: emit 'reset' event when context is reset (Sami Samhuri)

* util: custom `inspect()` method may return an Object (Nathan Rajlich)

* console: `console.dir()` bypasses inspect() methods (Nathan Rajlich)


2013.07.25, Version 0.10.15 (Stable), 2426d65af860bda7be9f0832a99601cc43c6cf63
=======
2013.08.16, Version 0.10.16 (Stable)

* v8: back-port fix for CVE-2013-2882

* npm: Upgrade to 1.3.8

* crypto: fix assert() on malformed hex input (Ben Noordhuis)

* crypto: fix memory leak in randomBytes() error path (Ben Noordhuis)

* events: fix memory leak, don't leak event names (Ben Noordhuis)

* http: Handle hex/base64 encodings properly (isaacs)

* http: improve chunked res.write(buf) performance (Ben Noordhuis)

* stream: Fix double pipe error emit (Eran Hammer)


2013.07.25, Version 0.10.15 (Stable)
>>>>>>> 0c2960ef

* src: fix process.getuid() return value (Ben Noordhuis)


2013.07.25, Version 0.10.14 (Stable), fdf57f811f9683a4ec49a74dc7226517e32e6c9d

* uv: Upgrade to v0.10.13

* npm: Upgrade to v1.3.5

* os: Don't report negative times in cpu info (Ben Noordhuis)

* fs: Handle large UID and GID (Ben Noordhuis)

* url: Fix edge-case when protocol is non-lowercase (Shuan Wang)

* doc: Streams API Doc Rewrite (isaacs)

* node: call MakeDomainCallback in all domain cases (Trevor Norris)

* crypto: fix memory leak in LoadPKCS12 (Fedor Indutny)


2013.07.09, Version 0.10.13 (Stable), e32660a984427d46af6a144983cf7b8045b7299c

* uv: Upgrade to v0.10.12

* npm: Upgrade to 1.3.2

* windows: get proper errno (Ben Noordhuis)

* tls: only wait for finish if we haven't seen it (Timothy J Fontaine)

* http: Dump response when request is aborted (isaacs)

* http: use an unref'd timer to fix delay in exit (Peter Rust)

* zlib: level can be negative (Brian White)

* zlib: allow zero values for level and strategy (Brian White)

* buffer: add comment explaining buffer alignment (Ben Noordhuis)

* string_bytes: properly detect 64bit (Timothy J Fontaine)

* src: fix memory leak in UsingDomains() (Ben Noordhuis)


2013.06.18, Version 0.10.12 (Stable), a088cf4f930d3928c97d239adf950ab43e7794aa

* npm: Upgrade to 1.2.32

* readline: make `ctrl + L` clear the screen (Yuan Chuan)

* v8: add setVariableValue debugger command (Ben Noordhuis)

* net: Do not destroy socket mid-write (isaacs)

* v8: fix build for mips32r2 architecture (Andrei Sedoi)

* configure: fix cross-compilation host_arch_cc() (Andrei Sedoi)


2013.06.13, Version 0.10.11 (Stable), d9d5bc465450ae5d60da32e9ffcf71c2767f1fad

* uv: upgrade to 0.10.11

* npm: Upgrade to 1.2.30

* openssl: add missing configuration pieces for MIPS (Andrei Sedoi)

* Revert "http: remove bodyHead from 'upgrade' events" (isaacs)

* v8: fix pointer arithmetic undefined behavior (Trevor Norris)

* crypto: fix utf8/utf-8 encoding check (Ben Noordhuis)

* net: Fix busy loop on POLLERR|POLLHUP on older linux kernels (Ben Noordhuis, isaacs)


2013.06.04, Version 0.10.10 (Stable), 25e51c396aa23018603baae2b1d9390f5d9db496

* uv: Upgrade to 0.10.10

* npm: Upgrade to 1.2.25

* url: Properly parse certain oddly formed urls (isaacs)

* stream: unshift('') is a noop (isaacs)


2013.05.30, Version 0.10.9 (Stable), 878ffdbe6a8eac918ef3a7f13925681c3778060b

* npm: Upgrade to 1.2.24

* uv: Upgrade to v0.10.9

* repl: fix JSON.parse error check (Brian White)

* tls: proper .destroySoon (Fedor Indutny)

* tls: invoke write cb only after opposite read end (Fedor Indutny)

* tls: ignore .shutdown() syscall error (Fedor Indutny)


2013.05.24, Version 0.10.8 (Stable), 30d9e9fdd9d4c33d3d95a129d021cd8b5b91eddb

* v8: update to 3.14.5.9

* uv: upgrade to 0.10.8

* npm: Upgrade to 1.2.23

* http: remove bodyHead from 'upgrade' events (Nathan Zadoks)

* http: Return true on empty writes, not false (isaacs)

* http: save roundtrips, convert buffers to strings (Ben Noordhuis)

* configure: respect the --dest-os flag consistently (Nathan Rajlich)

* buffer: throw when writing beyond buffer (Trevor Norris)

* crypto: Clear error after DiffieHellman key errors (isaacs)

* string_bytes: strip padding from base64 strings (Trevor Norris)


2013.05.17, Version 0.10.7 (Stable), d2fdae197ac542f686ee06835d1153dd43b862e5

* uv: upgrade to v0.10.7

* npm: Upgrade to 1.2.21

* crypto: Don't ignore verify encoding argument (isaacs)

* buffer, crypto: fix default encoding regression (Ben Noordhuis)

* timers: fix setInterval() assert (Ben Noordhuis)


2013.05.14, Version 0.10.6 (Stable), 5deb1672f2b5794f8be19498a425ea4dc0b0711f

* module: Deprecate require.extensions (isaacs)

* stream: make Readable.wrap support objectMode, empty streams (Daniel Moore)

* child_process: fix handle delivery (Ben Noordhuis)

* crypto: Fix performance regression (isaacs)

* src: DRY string encoding/decoding (isaacs)


2013.04.23, Version 0.10.5 (Stable), deeaf8fab978e3cadb364e46fb32dafdebe5f095

* uv: Upgrade to 0.10.5 (isaacs)

* build: added support for Visual Studio 2012 (Miroslav Bajtoš)

* http: Don't try to destroy nonexistent sockets (isaacs)

* crypto: LazyTransform on properties, not methods (isaacs)

* assert: put info in err.message, not err.name (Ryan Doenges)

* dgram: fix no address bind() (Ben Noordhuis)

* handle_wrap: fix NULL pointer dereference (Ben Noordhuis)

* os: fix unlikely buffer overflow in os.type() (Ben Noordhuis)

* stream: Fix unshift() race conditions (isaacs)




2013.04.11, Version 0.10.4 (Stable), 9712aa9f76073c30850b20a188b1ed12ffb74d17

* uv: Upgrade to 0.10.4

* npm: Upgrade to 1.2.18

* v8: Avoid excessive memory growth in JSON.parse (Fedor Indutny)

* child_process, cluster: fix O(n*m) scan of cmd string (Ben Noordhuis)

* net: fix socket.bytesWritten Buffers support (Fedor Indutny)

* buffer: fix offset checks (Łukasz Walukiewicz)

* stream: call write cb before finish event (isaacs)

* http: Support write(data, 'hex') (isaacs)

* crypto: dh secret should be left-padded (Fedor Indutny)

* process: expose NODE_MODULE_VERSION in process.versions (Rod Vagg)

* crypto: fix constructor call in crypto streams (Andreas Madsen)

* net: account for encoding in .byteLength (Fedor Indutny)

* net: fix buffer iteration in bytesWritten (Fedor Indutny)

* crypto: zero is not an error if writing 0 bytes (Fedor Indutny)

* tls: Re-enable check of CN-ID in cert verification (Tobias Müllerleile)


2013.04.03, Version 0.10.3 (Stable), d4982f6f5e4a9a703127489a553b8d782997ea43

* npm: Upgrade to 1.2.17

* child_process: acknowledge sent handles (Fedor Indutny)

* etw: update prototypes to match dtrace provider (Timothy J Fontaine)

* dtrace: pass more arguments to probes (Dave Pacheco)

* build: allow building with dtrace on osx (Dave Pacheco)

* http: Remove legacy ECONNRESET workaround code (isaacs)

* http: Ensure socket cleanup on client response end (isaacs)

* tls: Destroy socket when encrypted side closes (isaacs)

* repl: isSyntaxError() catches "strict mode" errors (Nathan Rajlich)

* crypto: Pass options to ctor calls (isaacs)

* src: tie process.versions.uv to uv_version_string() (Ben Noordhuis)


2013.03.28, Version 0.10.2 (Stable), 1e0de9c426e07a260bbec2d2196c2d2db8eb8886

* npm: Upgrade to 1.2.15

* uv: Upgrade to 0.10.3

* tls: handle SSL_ERROR_ZERO_RETURN (Fedor Indutny)

* tls: handle errors before calling C++ methods (Fedor Indutny)

* tls: remove harmful unnecessary bounds checking (Marcel Laverdet)

* crypto: make getCiphers() return non-SSL ciphers (Ben Noordhuis)

* crypto: check randomBytes() size argument (Ben Noordhuis)

* timers: do not calculate Timeout._when property (Alexey Kupershtokh)

* timers: fix off-by-one ms error (Alexey Kupershtokh)

* timers: handle signed int32 overflow in enroll() (Fedor Indutny)

* stream: Fix stall in Transform under very specific conditions (Gil Pedersen)

* stream: Handle late 'readable' event listeners (isaacs)

* stream: Fix early end in Writables on zero-length writes (isaacs)

* domain: fix domain callback from MakeCallback (Trevor Norris)

* child_process: don't emit same handle twice (Ben Noordhuis)

* child_process: fix sending utf-8 to child process (Ben Noordhuis)


2013.03.21, Version 0.10.1 (Stable), c274d1643589bf104122674a8c3fd147527a667d

* npm: upgrade to 1.2.15

* crypto: Improve performance of non-stream APIs (Fedor Indutny)

* tls: always reset this.ssl.error after handling (Fedor Indutny)

* tls: Prevent mid-stream hangs (Fedor Indutny, isaacs)

* net: improve arbitrary tcp socket support (Ben Noordhuis)

* net: handle 'finish' event only after 'connect' (Fedor Indutny)

* http: Don't hot-path end() for large buffers (isaacs)

* fs: Missing cb errors are deprecated, not a throw (isaacs)

* fs: make write/appendFileSync correctly set file mode (Raymond Feng)

* stream: Return self from readable.wrap (isaacs)

* stream: Never call decoder.end() multiple times (Gil Pedersen)

* windows: enable watching signals with process.on('SIGXYZ') (Bert Belder)

* node: revert removal of MakeCallback (Trevor Norris)

* node: Unwrap without aborting in handle fd getter (isaacs)


2013.03.11, Version 0.10.0 (Stable), 163ca274230fce536afe76c64676c332693ad7c1

* npm: Upgrade to 1.2.14

* core: Append filename properly in dlopen on windows (isaacs)

* zlib: Manage flush flags appropriately (isaacs)

* domains: Handle errors thrown in nested error handlers (isaacs)

* buffer: Strip high bits when converting to ascii (Ben Noordhuis)

* win/msi: Enable modify and repair (Bert Belder)

* win/msi: Add feature selection for various node parts (Bert Belder)

* win/msi: use consistent registry key paths (Bert Belder)

* child_process: support sending dgram socket (Andreas Madsen)

* fs: Raise EISDIR on Windows when calling fs.read/write on a dir (isaacs)

* unix: fix strict aliasing warnings, macro-ify functions (Ben Noordhuis)

* unix: honor UV_THREADPOOL_SIZE environment var (Ben Noordhuis)

* win/tty: fix typo in color attributes enumeration (Bert Belder)

* win/tty: don't touch insert mode or quick edit mode (Bert Belder)


2013.03.06, Version 0.9.12 (Unstable), 0debf5a82934da805592b6496756cdf27c993abc

* stream: Allow strings in Readable.push/unshift (isaacs)

* stream: Remove bufferSize option (isaacs)

* stream: Increase highWaterMark on large reads (isaacs)

* stream: _write: takes an encoding argument (isaacs)

* stream: _transform: remove output() method, provide encoding (isaacs)

* stream: Don't require read(0) to emit 'readable' event (isaacs)

* node: Add --throw-deprecation (isaacs)

* http: fix multiple timeout events (Eugene Girshov)

* http: More useful setTimeout API on server (isaacs)

* net: use close callback, not process.nextTick (Ben Noordhuis)

* net: Provide better error when writing after FIN (isaacs)

* dns: Support NAPTR queries (Pavel Lang)

* dns: fix ReferenceError in resolve() error path (Xidorn Quan)

* child_process: handle ENOENT correctly on Windows (Scott Blomquist)

* cluster: Rename destroy() to kill(signal=SIGTERM) (isaacs)

* build: define nightly tag external to build system (Timothy J Fontaine)

* build: make msi build work when spaces are present in the path (Bert Belder)

* build: fix msi build issue with WiX 3.7/3.8 (Raymond Feng)

* repl: make compatible with domains (Dave Olszewski)

* events: Code cleanup and performance improvements (Trevor Norris)


2013.03.01, Version 0.9.11 (Unstable), 83392403b7a9b7782b37c17688938c75010f81ba

* V8: downgrade to 3.14.5

* openssl: update to 1.0.1e

* darwin: Make process.title work properly (Ben Noordhuis)

* fs: Support mode/flag options to read/append/writeFile (isaacs)

* stream: _read() no longer takes a callback (isaacs)

* stream: Add stream.unshift(chunk) (isaacs)

* stream: remove lowWaterMark feature (isaacs)

* net: omit superfluous 'connect' event (Ben Noordhuis)

* build, windows: disable SEH (Ben Noordhuis)

* core: remove errno global (Ben Noordhuis)

* core: Remove the nextTick for running the main file (isaacs)

* core: Mark exit() calls with status codes (isaacs)

* core: Fix debug signal handler race condition lock (isaacs)

* crypto: clear error stack (Ben Noordhuis)

* test: optionally set common.PORT via env variable (Timothy J Fontaine)

* path: Throw TypeError on non-string args to path.resolve/join (isaacs, Arianit Uka)

* crypto: fix uninitialized memory access in openssl (Ben Noordhuis)


2013.02.19, Version 0.9.10 (Unstable)

* V8: Upgrade to 3.15.11.15

* npm: Upgrade to 1.2.12

* fs: Change default WriteStream config, increase perf (isaacs)

* process: streamlining tick callback logic (Trevor Norris)

* stream_wrap, udp_wrap: add read-only fd property (Ben Noordhuis)

* buffer: accept negative indices in Buffer#slice() (Ben Noordhuis)

* tls: Cycle data when underlying socket drains (isaacs)

* stream: read(0) should not always trigger _read(n,cb) (isaacs)

* stream: Empty strings/buffers do not signal EOF any longer (isaacs)

* crypto: improve cipher/decipher error messages (Ben Noordhuis)

* net: Respect the 'readable' flag on sockets (isaacs)

* net: don't suppress ECONNRESET (Ben Noordhuis)

* typed arrays: copy Buffer in typed array constructor (Ben Noordhuis)

* typed arrays: make DataView throw on non-ArrayBuffer (Ben Noordhuis)

* windows: MSI installer enhancements (Scott Blomquist, Jim Schubert)


2013.02.07, Version 0.9.9 (Unstable), 4b9f0d190cd6b22853caeb0e07145a98ce1d1d7f

* tls: port CryptoStream to streams2 (Fedor Indutny)

* typed arrays: only share ArrayBuffer backing store (Ben Noordhuis)

* stream: make Writable#end() accept a callback function (Nathan Rajlich)

* buffer: optimize 'hex' handling (Ben Noordhuis)

* dns, cares: don't filter NOTIMP, REFUSED, SERVFAIL (Ben Noordhuis)

* readline: treat bare \r as a line ending (isaacs)

* readline: make \r\n emit one 'line' event (Ben Noordhuis)

* cluster: support datagram sockets (Bert Belder)

* stream: Correct Transform class backpressure (isaacs)

* addon: Pass module object to NODE_MODULE init function (isaacs, Rod Vagg)

* buffer: slow buffer copy compatibility fix (Trevor Norris)

* Add bytesWritten to tls.CryptoStream (Andy Burke)


2013.01.24, Version 0.9.8 (Unstable), 5f2f8400f665dc32c3e10e7d31d53d756ded9156

* npm: Upgrade to v1.2.3

* V8: Upgrade to 3.15.11.10

* streams: Support objects other than Buffers (Jake Verbaten)

* buffer: remove float write range checks (Trevor Norris)

* http: close connection on 304/204 responses with chunked encoding (Ben Noordhuis)

* build: fix build with dtrace support on FreeBSD (Fedor Indutny)

* console: Support formatting options in trace() (isaacs)

* domain: empty stack on all exceptions (Dave Olszewski)

* unix, windows: make uv_*_bind() error codes consistent (Andrius Bentkus)

* linux: add futimes() fallback (Ben Noordhuis)


2013.01.18, Version 0.9.7 (Unstable), 9e7bebeb8305edd55735a95955a98fdbe47572e5

* V8: Upgrade to 3.15.11.7

* npm: Upgrade to 1.2.2

* punycode: Upgrade to 1.2.0 (Mathias Bynens)

* repl: make built-in modules available by default (Felix Böhm)

* windows: add support for '_Total' perf counters (Scott Blomquist)

* cluster: make --prof work for workers (Ben Noordhuis)

* child_process: do not keep list of sent sockets (Fedor Indutny)

* tls: Follow RFC6125 more strictly (Fedor Indutny)

* buffer: floating point read/write improvements (Trevor Norris)

* TypedArrays: Improve dataview perf without endian param (Dean McNamee)

* module: assert require() called with a non-empty string (Felix Böhm, James Campos)

* stdio: Set readable/writable flags properly (isaacs)

* stream: Properly handle large reads from push-streams (isaacs)


2013.01.11, Version 0.9.6 (Unstable), 9313fdc71ca8335d5e3a391c103230ee6219b3e2

* V8: update to 3.15.11.5

* node: remove ev-emul.h (Ben Noordhuis)

* path: make basename and extname ignore trailing slashes (Bert Belder)

* typed arrays: fix sunos signed/unsigned char issue (Ben Noordhuis)

* child_process: Fix {stdio:'inherit'} regression (Ben Noordhuis)

* child_process: Fix pipe() from child stdio streams  (Maciej Małecki)

* child_process: make fork() execPath configurable (Bradley Meck)

* stream: Add readable.push(chunk) method (isaacs)

* dtrace: x64 ustack helper (Fedor Indutny)

* repl: fix floating point number parsing (Nirk Niggler)

* repl: allow overriding builtins (Ben Noordhuis)

* net: add localAddress and localPort to Socket (James Hight)

* fs: make pool size coincide with ReadStream bufferSize (Shigeki Ohtsu)

* typed arrays: implement load and store swizzling (Dean McNamee)

* windows: fix perfctr crash on XP and 2003 (Scott Blomquist)

* dgram: fix double implicit bind error (Ben Noordhuis)


2012.12.30, Version 0.9.5 (Unstable), 01994e8119c24f2284bac0779b32acb49c95bee7

* assert: improve support for new execution contexts (lukebayes)

* domain: use camelCase instead of snake_case (isaacs)

* domain: Do not use uncaughtException handler (isaacs)

* fs: make 'end' work with ReadStream without 'start' (Ben Noordhuis)

* https: optimize createConnection() (Ryunosuke SATO)

* buffer: speed up base64 encoding by 20% (Ben Noordhuis)

* doc: Colorize API stabilitity index headers in docs (Luke Arduini)

* net: socket.readyState corrections (bentaber)

* http: Performance enhancements for http under streams2 (isaacs)

* stream: fix to emit end event on http.ClientResponse (Shigeki Ohtsu)

* stream: fix event handler leak in readstream pipe and unpipe (Andreas Madsen)

* build: Support ./configure --tag switch (Maciej Małecki)

* repl: don't touch `require.cache` (Nathan Rajlich)

* node: Emit 'exit' event when exiting for an uncaught exception (isaacs)


2012.12.21, Version 0.9.4 (Unstable), d86d83c75f6343b5368bb7bd328b4466a035e1d4

* streams: Update all streaming interfaces to use new classes (isaacs)

* node: remove idle gc (Ben Noordhuis)

* http: protect against response splitting attacks (Bert Belder)

* fs: Raise error when null bytes detected in paths (isaacs)

* fs: fix 'object is not a function' callback errors (Ben Noordhuis)

* fs: add autoClose=true option to fs.createReadStream (Farid Neshat)

* process: add getgroups(), setgroups(), initgroups() (Ben Noordhuis)

* openssl: optimized asm code on x86 and x64 (Bert Belder)

* crypto: fix leak in GetPeerCertificate (Fedor Indutny)

* add systemtap support (Jan Wynholds)

* windows: add ETW and PerfCounters support (Scott Blomquist)

* windows: fix normalization of UNC paths (Bert Belder)

* crypto: fix ssl error handling (Sergey Kholodilov)

* node: remove eio-emul.h (Ben Noordhuis)

* os: add os.endianness() function (Nathan Rajlich)

* readline: don't emit "line" events with a trailing '\n' char (Nathan Rajlich)

* build: add configure option to generate xcode build files (Timothy J Fontaine)

* build: allow linking against system libuv, cares, http_parser (Stephen Gallagher)

* typed arrays: add slice() support to ArrayBuffer (Anthony Pesch)

* debugger: exit and kill child on SIGTERM or SIGHUP (Fedor Indutny)

* url: url.format escapes delimiters in path and query (J. Lee Coltrane)


2012.10.24, Version 0.9.3 (Unstable), 1ed4c6776e4f52956918b70565502e0f8869829d

* V8: Upgrade to 3.13.7.4

* crypto: Default to buffers instead of binary strings (isaacs, Fedor Indutny)

* crypto: add getHashes() and getCiphers() (Ben Noordhuis)

* unix: add custom thread pool, remove libeio (Ben Noordhuis)

* util: make `inspect()` accept an "options" argument (Nathan Rajlich)

* https: fix renegotation attack protection (Ben Noordhuis)

* cluster: make 'listening' handler see actual port (Aaditya Bhatia)

* windows: use USERPROFILE to get the user's home dir (Bert Belder)

* path: add platform specific path delimiter (Paul Serby)

* http: add response.headersSent property (Pavel Lang)

* child_process: make .fork()'d child auto-exit (Ben Noordhuis)

* events: add 'removeListener' event (Ben Noordhuis)

* string_decoder: Add 'end' method, do base64 properly (isaacs)

* buffer: include encoding value in exception when invalid (Ricky Ng-Adam)

* http: make http.ServerResponse no longer emit 'end' (isaacs)

* streams: fix pipe is destructed by 'end' from destination (koichik)


2012.09.17, Version 0.9.2 (Unstable), 6e2055889091a424fbb5c500bc3ab9c05d1c28b4

* http_parser: upgrade to ad3b631

* openssl: upgrade 1.0.1c

* darwin: use FSEvents to watch directory changes (Fedor Indutny)

* unix: support missing API on NetBSD (Shigeki Ohtsu)

* unix: fix EMFILE busy loop (Ben Noordhuis)

* windows: un-break writable tty handles (Bert Belder)

* windows: map WSAESHUTDOWN to UV_EPIPE (Bert Belder)

* windows: make spawn with custom environment work again (Bert Belder)

* windows: map ERROR_DIRECTORY to UV_ENOENT (Bert Belder)

* tls, https: validate server certificate by default (Ben Noordhuis)

* tls, https: throw exception on missing key/cert (Ben Noordhuis)

* tls: async session storage (Fedor Indutny)

* installer: don't install header files (Ben Noordhuis)

* buffer: implement Buffer.prototype.toJSON() (Nathan Rajlich)

* buffer: added support for writing NaN and Infinity (koichik)

* http: make http.ServerResponse emit 'end' (Ben Noordhuis)

* build: ./configure --ninja (Ben Noordhuis, Timothy J Fontaine)

* installer: fix --without-npm (Ben Noordhuis)

* cli: make -p equivalent to -pe (Ben Noordhuis)

* url: Go much faster by using Url class (isaacs)


2012.08.28, Version 0.9.1 (Unstable), e6ce259d2caf338fec991c2dd447de763ce99ab7

* buffer: Add Buffer.isEncoding(enc) to test for valid encoding values (isaacs)

* Raise UV_ECANCELED on premature close. (Ben Noordhuis)

* Remove c-ares from libuv, move to a top-level node dependency (Bert Belder)

* ref/unref for all HandleWraps, timers, servers, and sockets (Timothy J Fontaine)

* addon: remove node-waf, superseded by node-gyp (Ben Noordhuis)

* child_process: emit error on exec failure (Ben Noordhuis)

* cluster: do not use internal server API (Andreas Madsen)

* constants: add O_DIRECT (Ian Babrou)

* crypto: add sync interface to crypto.pbkdf2() (Ben Noordhuis)

* darwin: emulate fdatasync() (Fedor Indutny)

* dgram: make .bind() always asynchronous (Ben Noordhuis)

* events: Make emitter.listeners() side-effect free (isaacs, Joe Andaverde)

* fs: Throw early on invalid encoding args (isaacs)

* fs: fix naming of truncate/ftruncate functions (isaacs)

* http: bubble up parser errors to ClientRequest (Brian White)

* linux: improve cpuinfo parser on ARM and MIPS (Ben Noordhuis)

* net: add support for IPv6 addresses ending in :: (Josh Erickson)

* net: support Server.listen(Pipe) (Andreas Madsen)

* node: don't scan add-on for "init" symbol (Ben Noordhuis)

* remove process.uvCounters() (Ben Noordhuis)

* repl: console writes to repl rather than process stdio (Nathan Rajlich)

* timers: implement setImmediate (Timothy J Fontaine)

* tls: fix segfault in pummel/test-tls-ci-reneg-attack (Ben Noordhuis)

* tools: Move gyp addon tools to node-gyp (Nathan Rajlich)

* unix: preliminary signal handler support (Ben Noordhuis)

* unix: remove dependency on ev_child (Ben Noordhuis)

* unix: work around darwin bug, don't poll() on pipe (Fedor Indutny)

* util: Formally deprecate util.pump() (Ben Noordhuis)

* windows: make active and closing handle state independent (Bert Belder)

* windows: report spawn errors to the exit callback (Bert Belder)

* windows: signal handling support with uv_signal_t (Bert Belder)


2012.07.20, Version 0.9.0 (Unstable), f9b237f478c372fd55e4590d7399dcd8f25f3603

* punycode: update to v1.1.1 (Mathias Bynens)

* c-ares: upgrade to 1.9.0 (Saúl Ibarra Corretgé)

* dns: ignore rogue DNS servers reported by windows (Saúl Ibarra Corretgé)

* unix: speed up uv_async_send() (Ben Noordhuis)

* darwin: get cpu model correctly on mac (Xidorn Quan)

* nextTick: Handle tick callbacks before any other I/O (isaacs)

* Enable color customization of `util.inspect` (Pavel Lang)

* tls: Speed and memory improvements (Fedor Indutny)

* readline: Use one history item for reentered line (Vladimir Beloborodov)

* Fix #3521 Make process.env more like a regular Object (isaacs)


2013.06.13, Version 0.8.25 (maintenance), 0b9bdb2bc7e1c872f0ea4713517fda22a4b0b202

* npm: Upgrade to 1.2.30

* child_process: fix handle delivery (Ben Noordhuis)


2013.06.04, Version 0.8.24 (maintenance), c1a1ab067721ea17ef7b05ec5c68b01321017f05

* npm: Upgrade to v1.2.24

* url: Properly parse certain oddly formed urls (isaacs)

* http: Don't try to destroy nonexistent sockets (isaacs)

* handle_wrap: fix NULL pointer dereference (Ben Noordhuis)


2013.04.09, Version 0.8.23 (maintenance), c67f8d0500fe15637a623eb759d2ad7eb9fb3b0b

* npm: Upgrade to v1.2.18

* http: Avoid EE warning on ECONNREFUSED handling (isaacs)

* tls: Re-enable check of CN-ID in cert verification (Tobias Müllerleile)

* child_process: fix sending utf-8 to child process (Ben Noordhuis)

* crypto: check key type in GetPeerCertificate() (Ben Noordhuis)

* win/openssl: mark assembled object files as seh safe (Bert Belder)

* windows/msi: fix msi build issue with WiX 3.7/3.8 (Raymond Feng)


2013.03.07, Version 0.8.22 (Stable), 67a4cb4fe8c2346e30ffb83f7178e205cc2dab33

* npm: Update to 1.2.14

* cluster: propagate bind errors (Ben Noordhuis)

* crypto: don't assert when calling Cipher#final() twice (Ben Noordhuis)

* build, windows: disable SEH (Ben Noordhuis)


2013.02.25, Version 0.8.21 (Stable), 530d8c05d4c546146f18e5ba811d7eb3b7b7c0c5

* http: Do not free the wrong parser on socket close (isaacs)

* http: Handle hangup writes more gently (isaacs)

* zlib: fix assert on bad input (Ben Noordhuis)

* test: add TAP output to the test runner (Timothy J Fontaine)

* unix: Handle EINPROGRESS from domain sockets (Ben Noordhuis)


2013.02.15, Version 0.8.20 (Stable), e10c75579b536581ddd7ae4e2c3bf8a9d550d343

* npm: Upgrade to v1.2.11

* http: Do not let Agent hand out destroyed sockets (isaacs)

* http: Raise hangup error on destroyed socket write (isaacs)

* http: protect against response splitting attacks (Bert Belder)


2013.02.06, Version 0.8.19 (Stable), 53978bdf420622ff0121c63c0338c9e7c2e60869

* npm: Upgrade to v1.2.10

* zlib: pass object size hint to V8 (Ben Noordhuis)

* zlib: reduce memory consumption, release early (Ben Noordhuis)

* buffer: slow buffer copy compatibility fix (Trevor Norris)

* zlib: don't assert on malformed dictionary (Ben Noordhuis)

* zlib: don't assert on missing dictionary (Ben Noordhuis)

* windows: better ipv6 support (Bert Belder)

* windows: add error mappings related to unsupported protocols (Bert Belder)

* windows: map ERROR_DIRECTORY to UV_ENOENT (Bert Belder)


2013.01.18, Version 0.8.18 (Stable), 2c4eef0d972838c51999d32c0d251857a713dc18

* npm: Upgrade to v1.2.2

* dns: make error message match errno (Dan Milon)

* tls: follow RFC6125 more stricly (Fedor Indutny)

* buffer: reject negative SlowBuffer offsets (Ben Noordhuis)

* install: add simplejson fallback (Chris Dent)

* http: fix "Cannot call method 'emit' of null" (Ben Noordhuis)


2013.01.09, Version 0.8.17 (Stable), c50c33e9397d7a0a8717e8ce7530572907c054ad

* npm: Upgrade to v1.2.0
  - peerDependencies (Domenic Denicola)
  - node-gyp v0.8.2 (Nathan Rajlich)
  - Faster installs from github user/project shorthands (Nathan Zadoks)

* typed arrays: fix 32 bit size/index overflow (Ben Noordhuis)

* http: Improve performance of single-packet responses (Ben Noordhuis)

* install: fix openbsd man page location (Ben Noordhuis)

* http: bubble up parser errors to ClientRequest (Brian White)


2012.12.13, Version 0.8.16 (Stable), 1c9c6277d5cfcaaac8569c0c8f7daa64292048a9

* npm: Upgrade to 1.1.69

* fs: fix WriteStream/ReadStream fd leaks (Ben Noordhuis)

* crypto: fix leak in GetPeerCertificate (Fedor Indutny)

* buffer: Don't double-negate numeric buffer arg (Trevor Norris)

* net: More accurate IP address validation and IPv6 dotted notation. (Joshua Erickson)


2012.11.26, Version 0.8.15 (Stable), fdf91afb494a7a2fff2913d817f589c191a2c88f

* npm: Upgrade to 1.1.66 (isaacs)

* linux: use /proc/cpuinfo for CPU frequency (Ben Noordhuis)

* windows: map WSAESHUTDOWN to UV_EPIPE (Ben Noordhuis)

* windows: map ERROR_GEN_FAILURE to UV_EIO (Bert Belder)

* unix: do not set environ unless one is provided (Charlie McConnell)

* domains: don't crash if domain is set to null (Bert Belder)

* windows: fix the x64 debug build (Bert Belder)

* net, tls: fix connect() resource leak (Ben Noordhuis)


2012.10.25, Version 0.8.14 (Stable), b00527fcf05c3d9f/b5d5d790f9472906a59fe218

* events: Don't clobber pre-existing _events obj in EE ctor (isaacs)


2012.10.25, Version 0.8.13 (Stable), ff4c974873f9a7cc6a5b042eb9b6389bb8dde6d6

* V8: Upgrade to 3.11.10.25

* npm: Upgrade to 1.1.65

* url: parse hostnames that start with - or _ (Ben Noordhuis)

* repl: Fix Windows 8 terminal issue (Bert Belder)

* typed arrays: use signed char for signed int8s (Aaron Jacobs)

* crypto: fix bugs in DiffieHellman (Ben Noordhuis)

* configure: turn on VFPv3 on ARMv7 (Ben Noordhuis)

* Re-enable OpenSSL UI for entering passphrases via tty (Ben Noordhuis)

* repl: ensure each REPL instance gets its own "context" (Nathan Rajlich)


2012.10.12, Version 0.8.12 (Stable), 38c72d4e29574dec5205bcf23c2a85efe65331a4

* npm: Upgrade to 1.1.63

* crypto: Reduce stability index to 2-Unstable (isaacs)

* windows: fix handle leak in uv_fs_utime (Bert Belder)

* windows: fix application crashed popup in debug version (Bert Belder)

* buffer: report proper retained size in profiler (Ben Noordhuis)

* buffer: fix byteLength with UTF-16LE (koichik)

* repl: make "end of input" JSON.parse() errors throw in the REPL (Nathan Rajlich)

* repl: make invalid RegExp modifiers throw in the REPL (Nathan Rajlich)

* http: handle multiple Proxy-Authenticate values (Willi Eggeling)


2012.09.27, Version 0.8.11 (Stable), e1f39468fa580c1e4cb15fac621f87944ee625dc

* fs: Fix stat() size reporting for large files (Ben Noordhuis)


2012.09.25, Version 0.8.10 (Stable), 0bc273da4fcaa79b209ed755ad249a3e7be626a6

* npm: Upgrade to 1.1.62

* repl: make invalid RegExps throw in the REPL (Nathan Rajlich)

* v8: loosen artificial mmap constraint (Bryan Cantrill)

* process: fix setuid() and setgid() error reporting (Ben Noordhuis)

* domain: Properly exit() on domain disposal (isaacs)

* fs: fix watchFile() missing deletion events (Ben Noordhuis)

* fs: fix assert in fs.watch() (Ben Noordhuis)

* fs: don't segfault on deeply recursive stat() (Ben Noordhuis)

* http: Remove timeout handler when data arrives (Frédéric Germain)

* http: make the client "res" object gets the same domain as "req" (Nathan Rajlich)

* windows: don't blow up when an invalid FD is used (Bert Belder)

* unix: map EDQUOT to UV_ENOSPC (Charlie McConnell)

* linux: improve /proc/cpuinfo parser (Ben Noordhuis)

* win/tty: reset background brightness when color is set to default (Bert Belder)

* unix: put child process stdio fds in blocking mode (Ben Noordhuis)

* unix: fix EMFILE busy loop (Ben Noordhuis)

* sunos: don't set TCP_KEEPALIVE (Ben Noordhuis)

* tls: Use slab allocator for memory management (Fedor Indutny)

* openssl: Use optimized assembly code for x86 and x64 (Bert Belder)


2012.09.11, Version 0.8.9 (Stable), b88c3902b241cf934e75443b934f2033ad3915b1

* v8: upgrade to 3.11.10.22

* GYP: upgrade to r1477

* npm: Upgrade to 1.1.61

* npm: Don't create world-writable files (isaacs)

* windows: fix single-accept mode for shared server sockets (Bert Belder)

* windows: fix uninitialized memory access in uv_update_time() (Bert Belder)

* windows: don't throw when a signal handler is attached (Bert Belder)

* unix: fix memory leak in udp (Ben Noordhuis)

* unix: map errno ESPIPE (Ben Noordhuis)

* unix, windows: fix memory corruption in fs-poll.c (Ben Noordhuis)

* sunos: fix os.cpus() on x86_64 (Ben Noordhuis)

* child process: fix processes with IPC channel don't emit 'close' (Bert Belder)

* build: add a "--dest-os" option to force a gyp "flavor" (Nathan Rajlich)

* build: set `process.platform` to "sunos" on SunOS (Nathan Rajlich)

* build: fix `make -j` fails after `make clean` (Bearice Ren)

* build: fix openssl configuration for "arm" builds (Nathan Rajlich)

* tls: support unix domain socket/named pipe in tls.connect (Shigeki Ohtsu)

* https: make https.get() accept a URL (koichik)

* http: respect HTTP/1.0 TE header (Ben Noordhuis)

* crypto, tls: Domainify setSNICallback, pbkdf2, randomBytes (Ben Noordhuis)

* stream.pipe: Don't call destroy() unless it's a function (isaacs)


2012.08.22, Version 0.8.8 (Stable), a299c97bbc701f4d460e91214d7bfe7a9589d361

* V8: upgrade to 3.11.10.19

* npm: upgrade to 1.1.59

* windows: fix uninitialized memory access in uv_update_time() (Bert Belder)

* unix, windows: fix memory corruption in fs-poll.c (Ben Noordhuis)

* unix: fix integer overflow in uv_hrtime (Tim Holy)

* sunos: fix uv_cpu_info() on x86_64 (Ben Noordhuis)

* tls: update default cipher list (Ben Noordhuis)

* unix: Fix llvm and older gcc duplicate symbol warnings (Bert Belder)

* fs: fix use after free in stat watcher (Ben Noordhuis)

* build: Fix using manually compiled gcc on OS X (Nathan Rajlich)

* windows: make junctions work again (Bert Belder)


2012.08.15, Version 0.8.7 (Stable), f640c5d35cba96634cd8176a525a1d876e361a61

* npm: Upgrade to 1.1.49

* website: download page (Golo Roden)

* crypto: fix uninitialized memory access in openssl (Ben Noordhuis)

* buffer, crypto: fix buffer decoding (Ben Noordhuis)

* build: compile with -fno-tree-vrp when gcc >= 4.0 (Ben Noordhuis)

* tls: handle multiple CN fields when verifying cert (Ben Noordhuis)

* doc: remove unused util from child_process (Kyle Robinson Young)

* build: rework -fvisibility=hidden detection (Ben Noordhuis)

* windows: don't duplicate invalid stdio handles (Bert Belder)

* windows: fix typos in process-stdio.c (Bert Belder)


2012.08.07, Version 0.8.6 (Stable), 0544a586ca6b6b900a42e164033dbf350765700a

* npm: Upgrade to v1.1.48

* Add 'make binary' to build binary tarballs for all Unixes (Nathan Rajlich)

* zlib: Emit 'close' on destroy(). (Dominic Tarr)

* child_process: Fix stdout=null when stdio=['pipe'] (Tyler Neylon)

* installer: prevent ETXTBSY errors (Ben Noordhuis)

* installer: honor --without-npm, default install path (Ben Noordhuis)

* net: make pause work with connecting sockets (Bert Belder)

* installer: fix cross-compile installs (Ben Noordhuis)

* net: fix .listen({fd:0}) (Ben Noordhuis)

* windows: map WSANO_DATA to UV_ENOENT (Bert Belder)


2012.08.02, Version 0.8.5 (Stable), 9b86a4453f0c76f2707a75c0b2343aba33ec63bc

* node: tag Encode and friends NODE_EXTERN (Ben Noordhuis)

* fs: fix ReadStream / WriteStream missing callback (Gil Pedersen)

* fs: fix readFileSync("/proc/cpuinfo") regression (Ben Noordhuis)

* installer: don't assume bash is installed (Ben Noordhuis)

* Report errors properly from --eval and stdin (isaacs)

* assert: fix throws() throws an error without message property (koichik)

* cluster: fix libuv assert in net.listen() (Ben Noordhuis)

* build: always link sunos builds with libumem (Trent Mick)

* build: improve armv7 / hard-float detection (Adam Malcontenti-Wilson)

* https: Use host header as effective servername (isaacs)

* sunos: work around OS bug to prevent fs.watch() from spinning (Bryan Cantrill)

* linux: fix 'two watchers, one path' segfault (Ben Noordhuis)

* windows: fix memory leaks in many fs functions (Bert Belder)

* windows: don't allow directories to be opened for writing/appending (Bert Belder)

* windows: make fork() work even when not all stdio handles are valid (Bert Belder)

* windows: make unlink() not remove mount points, and improve performance (Bert Belder)

* build: Sign pkg installer for OS X (isaacs)


2012.07.25, Version 0.8.4 (Stable), f98562fcd7d1cab573ca4dc1612157d6999befd4

* V8: Upgrade to 3.11.10.17

* npm: Upgrade to 1.1.45

* net: fix Socket({ fd: 42 }) api (Ben Noordhuis)

* readline: Remove event listeners on close (isaacs)

* windows: correctly prep long path for fs.exists(Sync) (Bert Belder)

* debugger: wake up the event loop when a debugger command is dispatched (Peter Rybin)

* tls: verify server's identity (Fedor Indutny)

* net: ignore socket.setTimeout(Infinity or NaN) (Fedor Indutny)


2012.07.19, Version 0.8.3 (Stable), 60bf2d6cb33e4ce55604f73889ab840a9de8bdab

* V8: upgrade to 3.11.10.15

* npm: Upgrade to 1.1.43

* net: fix net.Server.listen({fd:x}) error reporting (Ben Noordhuis)

* net: fix bogus errno reporting (Ben Noordhuis)

* build: Move npm shebang logic into an npm script (isaacs)

* build: fix add-on loading on freebsd (Ben Noordhuis)

* build: disable unsafe optimizations (Ben Noordhuis)

* build: fix spurious mksnapshot crashes for good (Ben Noordhuis)

* build: speed up genv8constants (Dave Pacheco)

* fs: make unwatchFile() remove a specific listener (Ben Noordhuis)

* domain: Remove first arg from intercepted fn (Toshihiro Nakamura)

* domain: Fix memory leak on error (isaacs)

* events: Fix memory leak from removeAllListeners (Nathan Rajlich)

* zlib: Fix memory leak in Unzip class. (isaacs)

* crypto: Fix memory leak in DecipherUpdate() (Ben Noordhuis)


2012.07.09, Version 0.8.2 (Stable), cc6084b9ac5cf1d4fe5e7165b71e8fc05d11be1f

* npm: Upgrade to 1.1.36

* readline: don't use Function#call() (Nathan Rajlich)

* Code cleanup to pass 'use strict' (Jonas Westerlund)

* module: add filename to require() json errors (TJ Holowaychuk)

* readline: fix for unicode prompts (Tim Macfarlane)

* timers: fix handling of large timeouts (Ben Noordhuis)

* repl: fix passing an empty line inserting "undefined" into the buffer (Nathan Rajlich)

* repl: fix crashes when buffering command (Maciej Małecki)

* build: rename strict_aliasing to node_no_strict_aliasing (Ben Noordhuis)

* build: disable -fstrict-aliasing for any gcc < 4.6.0 (Ben Noordhuis)

* build: detect cc version with -dumpversion (Ben Noordhuis)

* build: handle output of localized gcc or clang (Ben Noordhuis)

* unix: fix memory corruption in freebsd.c (Ben Noordhuis)

* unix: fix 'zero handles, one request' busy loop (Ben Noordhuis)

* unix: fix busy loop on unexpected tcp message (Ben Noordhuis)

* unix: fix EINPROGRESS busy loop (Ben Noordhuis)


2012.06.29, Version 0.8.1 (stable), 2134aa3d5c622fc3c3b02ccb713fcde0e0df479a

* V8: upgrade to v3.11.10.12

* npm: upgrade to v1.1.33
  - Support for parallel use of the cache folder
  - Retry on registry timeouts or network failures (Trent Mick)
  - Reduce 'engines' failures to a warning
  - Use new zsh completion if aviailable (Jeremy Cantrell)

* Fix #3577 Un-break require('sys')

* util: speed up formatting of large arrays/objects (Ben Noordhuis)

* windows: make fs.realpath(Sync) work with UNC paths (Bert Belder)

* build: fix --shared-v8 option (Ben Noordhuis)

* doc: `detached` is a boolean (Andreas Madsen)

* build: use proper python interpreter (Ben Noordhuis)

* build: expand ~ in `./configure --prefix=~/a/b/c` (Ben Noordhuis)

* build: handle CC env var with spaces (Gabriel de Perthuis)

* build: fix V8 build when compiling with gcc 4.5 (Ben Noordhuis)

* build: fix --shared-v8 option (Ben Noordhuis)

* windows msi: Fix icon issue which caused huge file size (Bert Belder)

* unix: assume that dlopen() may clobber dlerror() (Ben Noordhuis)

* sunos: fix memory corruption bugs (Ben Noordhuis)

* windows: better (f)utimes and (f)stat (Bert Belder)


2012.06.25, Version 0.8.0 (stable), 8b8a7a7f9b41e74e1e810d0330738ad06fc302ec

* V8: upgrade to v3.11.10.10

* npm: Upgrade to 1.1.32

* Deprecate iowatcher (Ben Noordhuis)

* windows: update icon (Bert Belder)

* http: Hush 'MUST NOT have a body' warnings to debug() (isaacs)

* Move blog.nodejs.org content into repository (isaacs)

* Fix #3503: stdin: resume() on pipe(dest) (isaacs)

* crypto: fix error reporting in SetKey() (Fedor Indutny)

* Add --no-deprecation and --trace-deprecation command-line flags (isaacs)

* fs: fix fs.watchFile() (Ben Noordhuis)

* fs: Fix fs.readfile() on pipes (isaacs)

* Rename GYP variable node_use_system_openssl to be consistent (Ryan Dahl)


2012.06.19, Version 0.7.12 (unstable), a72120190a8ffdbcd3d6ad2a2e6ceecd2087111e

* npm: Upgrade to 1.1.30
	- Improved 'npm init'
	- Fix the 'cb never called' error from 'oudated' and 'update'
	- Add --save-bundle|-B config
	- Fix isaacs/npm#2465: Make npm script and windows shims cygwin-aware
	- Fix isaacs/npm#2452 Use --save(-dev|-optional) in npm rm
	- `logstream` option to replace removed `logfd` (Rod Vagg)
	- Read default descriptions from README.md files

* Shims to support deprecated ev_* and eio_* methods (Ben Noordhuis)

* #3118 net.Socket: Delay pause/resume until after connect (isaacs)

* #3465 Add ./configure --no-ifaddrs flag (isaacs)

* child_process: add .stdin stream to forks (Fedor Indutny)

* build: fix `make install DESTDIR=/path` (Ben Noordhuis)

* tls: fix off-by-one error in renegotiation check (Ben Noordhuis)

* crypto: Fix diffie-hellman key generation UTF-8 errors (Fedor Indutny)

* node: change the constructor name of process from EventEmitter to process (Andreas Madsen)

* net: Prevent property access throws during close (Reid Burke)

* querystring: improved speed and code cleanup (Felix Böhm)

* sunos: fix assertion errors breaking fs.watch() (Fedor Indutny)

* unix: stat: detect sub-second changes (Ben Noordhuis)

* add stat() based file watcher (Ben Noordhuis)


2012.06.15, Version 0.7.11 (unstable), 5cfe0b86d5be266ef51bbba369c39e412ee51944

* V8: Upgrade to v3.11.10

* npm: Upgrade to 1.1.26

* doc: Improve cross-linking in API docs markdown (Ben Kelly)

* Fix #3425: removeAllListeners should delete array (Reid Burke)

* cluster: don't silently drop messages when the write queue gets big (Bert Belder)

* Add Buffer.concat method (isaacs)

* windows: make symlinks tolerant to forward slashes (Bert Belder)

* build: Add node.d and node.1 to installer (isaacs)

* cluster: rename worker.unqiueID to worker.id (Andreas Madsen)

* Windows: Enable ETW events on Windows for existing DTrace probes. (Igor Zinkovsky)

* test: bundle node-weak in test/gc so that it doesn't need to be downloaded (Nathan Rajlich)

* Make many tests pass on Windows (Bert Belder)

* Fix #3388 Support listening on file descriptors (isaacs)

* Fix #3407 Add os.tmpDir() (isaacs)

* Unbreak the snapshotted build on Windows (Bert Belder)

* Clean up child_process.kill throws (Bert Belder)

* crypto: make cipher/decipher accept buffer args (Ben Noordhuis)


2012.06.11, Version 0.7.10 (unstable), 12a32a48a30182621b3f8e9b9695d1946b53c131

* Roll V8 back to 3.9.24.31

* build: x64 target should always pass -m64 (Robert Mustacchi)

* add NODE_EXTERN to node::Start (Joel Brandt)

* repl: Warn about running npm commands (isaacs)

* slab_allocator: fix crash in dtor if V8 is dead (Ben Noordhuis)

* slab_allocator: fix leak of Persistent handles (Shigeki Ohtsu)

* windows/msi: add node.js prompt to startmenu (Jeroen Janssen)

* windows/msi: fix adding node to PATH (Jeroen Janssen)

* windows/msi: add start menu links when installing (Jeroen Janssen)

* windows: don't install x64 version into the 'program files (x86)' folder (Matt Gollob)

* domain: Fix #3379 domain.intercept no longer passes error arg to cb (Marc Harter)

* fs: make callbacks run in global context (Ben Noordhuis)

* fs: enable fs.realpath on windows (isaacs)

* child_process: expose UV_PROCESS_DETACHED as options.detached (Charlie McConnell)

* child_process: new stdio API for .spawn() method (Fedor Indutny)

* child_process: spawn().ref() and spawn().unref() (Fedor Indutny)

* Upgrade npm to 1.1.25
	- Enable npm link on windows
	- Properly remove sh-shim on Windows
	- Abstract out registry client and logger


2012.05.28, Version 0.7.9 (unstable), 782277f11a753ded831439ed826448c06fc0f356

* Upgrade V8 to 3.11.1

* Upgrade npm to 1.1.23

* uv: rework reference counting scheme (Ben Noordhuis)

* uv: add interface for joining external event loops (Bert Belder)

* repl, readline: Handle Ctrl+Z and SIGCONT better (Nathan Rajlich)

* fs: 64bit offsets for fs calls (Igor Zinkovsky)

* fs: add sync open flags 'rs' and 'rs+' (Kevin Bowman)

* windows: enable creating directory junctions with fs.symlink (Igor Zinkovsky, Bert Belder)

* windows: fix fs.lstat to properly detect symlinks. (Igor Zinkovsky)

* Fix #3270 Escape url.parse delims (isaacs)

* http: make http.get() accept a URL (Adam Malcontenti-Wilson)

* Cleanup vm module memory leakage (Marcel Laverdet)

* Optimize writing strings with Socket.write (Bert Belder)

* add support for CESU-8 and UTF-16LE encodings (koichik)

* path: add path.sep to get the path separator. (Yi, EungJun)

* net, http: add backlog parameter to .listen() (Erik Dubbelboer)

* debugger: support mirroring Date objects (Fedor Indutny)

* addon: add AtExit() function (Ben Noordhuis)

* net: signal localAddress bind failure in connect (Brian Schroeder)

* util: handle non-string return value in .inspect() (Alex Kocharin)


2012.04.18, Version 0.7.8 (unstable), c2b47097c0b483552efc1947c6766fa1128600b6

* Upgrade V8 to 3.9.24.9

* Upgrade OpenSSL to 1.0.0f

* Upgrade npm to 1.1.18

* Show licenses in Binary installers

* Domains (isaacs)

* readline: rename "end" to "close" (Nathan Rajlich)

* tcp: make getsockname() return address family as string (Shigeki Ohtsu)

* http, https: fix .setTimeout() (ssuda)

* os: add cross platform EOL character (Mustansir Golawala)

* typed arrays: unexport SizeOfArrayElementForType() (Aaron Jacobs)

* net: honor 'enable' flag in .setNoDelay() (Ben Noordhuis)

* child_process: emit error when .kill fails (Andreas Madsen)

* gyp: fix 'argument list too long' build error (Ben Noordhuis)

* fs.WriteStream: Handle modifications to fs.open (isaacs)

* repl, readline: Handle newlines better (Nathan Rajlich, Nathan Friedly)

* build: target OSX 10.5 when building on darwin (Nathan Rajlich)

* Fix #3052 Handle errors properly in zlib (isaacs)

* build: add support for DTrace and postmortem (Dave Pacheco)

* core: add reusable Slab allocator (Ben Noordhuis)


2012.03.30, Version 0.7.7 (unstable), 5cda2542fdb086f9fe5de889bea435a65e377dea

* Upgrade V8 to 3.9.24.7

* Upgrade npm to 1.1.15

* Handle Emoji characters properly (Erik Corry, Bert Belder)

* readline: migrate ansi/vt100 logic from tty to readline (Nathan Rajlich)

* readline: Fix multiline handling (Alex Kocharin)

* add a -i/--interactive flag to force the REPL (Nathan Rajlich)

* debugger: add breakOnException command (Fedor Indutny)

* cluster: kill workers when master dies (Andreas Madsen)

* cluster: add graceful disconnect support (Andreas Madsen)

* child_process: Separate 'close' event from 'exit' (Charlie McConnell)

* typed arrays: add Uint8ClampedArray (Mikael Bourges-Sevenier)

* buffer: Fix byte alignment issues (Ben Noordhuis, Erik Lundin)

* tls: fix CryptoStream.setKeepAlive() (Shigeki Ohtsu)

* Expose http parse error codes (Felix Geisendörfer)

* events: don't delete the listeners array (Ben Noordhuis, Nathan Rajlich)

* process: add process.config to view node's ./configure settings (Nathan Rajlich)

* process: process.execArgv to see node's arguments (Micheil Smith)

* process: fix process.title setter (Ben Noordhuis)

* timers: handle negative or non-numeric timeout values (Ben Noordhuis)


2012.03.13, Version 0.7.6 (unstable), f06abda6f58e517349d1b63a2cbf5a8d04a03505

* Upgrade v8 to 3.9.17

* Upgrade npm to 1.1.8
  - Add support for os/cpu fields in package.json (Adam Blackburn)
  - Automatically node-gyp packages containing a binding.gyp
  - Fix failures unpacking in UNC shares
  - Never create un-listable directories
  - Handle cases where an optionalDependency fails to build

* events: newListener emit correct fn when using 'once' (Roly Fentanes)

* url: Ignore empty port component (Łukasz Walukiewicz)

* module: replace 'children' array (isaacs)

* tls: parse multiple values of a key in ssl certificate (Sambasiva Suda)

* cluster: support passing of named pipes (Ben Noordhuis)

* Windows: include syscall in fs errors (Bert Belder)

* http: #2888 Emit end event only once (Igor Zinkovsky)

* readline: add multiline support (Rlidwka)

* process: add `process.hrtime()` (Nathan Rajlich)

* net, http, https: add localAddress option (Dmitry Nizovtsev)

* addon improvements (Nathan Rajlich)

* build improvements (Ben Noordhuis, Sadique Ali, T.C. Hollingsworth, Nathan Rajlich)

* add support for "SEARCH" request methods (Nathan Rajlich)

* expose the zlib and http_parser version in process.versions (Nathan Rajlich)


2012.02.23, Version 0.7.5 (unstable), d384b8b0d2ab7f05465f0a3e15fe20b4e25b5f86

* startup speed improvements (Maciej Małecki)

* crypto: add function getDiffieHellman() (Tomasz Buchert)

* buffer: support decoding of URL-safe base64 (Ben Noordhuis)

* Make QueryString.parse() even faster (Brian White)

* url: decode url entities in auth section (Ben Noordhuis)

* http: support PURGE request method (Ben Noordhuis)

* http: Generate Date headers on responses (Mark Nottingham)

* Fix #2762: Add callback to close function. (Mikeal Rogers)

* dgram: fix out-of-bound memory read (Ben Noordhuis)

* repl: add automatic loading of built-in libs (Brandon Benvie)

* repl: remove double calls where possible (Fedor Indutny)

* Readline improvements. Related: #2737 #2756 (Colton Baker)

* build: disable -fomit-frame-pointer on solaris (Dave Pacheco)

* build: arch detection improvements (Nathan Rajlich)

* build: Make a fat binary for the OS X `make pkg`. (Nathan Rajlich)

* jslint src/ and lib/ on 'make test' (isaacs)



2012.02.14, Version 0.7.4 (unstable), de21de920cf93ec40736ada3792a7f85f3eadeda

* Upgrade V8 to 3.9.5

* Upgrade npm to 1.1.1

* build: Detect host_arch better (Karl Skomski)

* debugger: export `debug_port` to `process` (Fedor Indutny)

* api docs: CSS bug fixes (isaacs)

* build: use -fPIC for native addons on UNIX (Nathan Rajlich)

* Re-add top-level v8::Locker (Marcel Laverdet)

* Move images out of the dist tarballs (isaacs)

* libuv: Remove uv_export and uv_import (Ben Noordhuis)

* build: Support x64 build on Windows (Igor Zinkovsky)


2012.02.07, Version 0.7.3 (unstable), 99059aad8d654acda4abcfaa68df182b50f2ec90

* Upgrade V8 to 3.9.2

* Revert support for isolates. (Ben Noordhuis)

* cluster: Cleanup docs, event handling, and process.disconnect (Andreas Madsen)

* gyp_addon: link with node.lib on Windows (Nathan Rajlich)

* http: fix case where http-parser is freed twice (koichik)

* Windows: disable RTTI and exceptions (Bert Belder)


2012.02.01, Version 0.7.2 (unstable), ec79acb3a6166e30f0bf271fbbfda1fb575b3321

* Update V8 to 3.8.9

* Support for sharing streams across Isolates (Igor Zinkovsky)

* #2636 - Fix case where http_parsers are freed too early (koichik)

* url: Support for IPv6 addresses in URLs (Łukasz Walukiewicz)

* child_process: Add disconnect() method to child processes (Andreas Madsen)

* fs: add O_EXCL support, exclusive open file (Ben Noordhuis)

* fs: more specific error messages (Tj Holowaychuk)

* tty: emit 'unknown' key event if key sequence not found (Dan VerWeire, Nathan Rajlich)

* build: compile release build too if BUILDTYPE=Debug (Ben Noordhuis)

* module: fix --debug-brk on symlinked scripts (Fedor Indutny)

* zlib: fix `Failed to set dictionary` issue (Fedor Indutny)

* waf: predict target arch for OS X (Fedor Indutny)


2012.01.23, Version 0.7.1 (unstable), a74354735ab5d5b0fa35a1e4ff7e653757d2069b

* Update V8 to 3.8.8

* Install node-waf by default (Fedor Indutny)

* crypto: Add ability to turn off PKCS padding (Ingmar Runge)

* v8: implement VirtualMemory class on SunOS (Ben Noordhuis)

* Add cluster.setupMaster (Andreas Madsen)

* move `path.exists*` to `fs.exists*` (Maciej Małecki)

* typed arrays: set class name (Ben Noordhuis)

* libuv bug fixes (Igor Zinkovsky, Ben Noordhuis, Dan VerWeire)


2012.01.16, Version 0.7.0 (unstable), 9cc55dca6f67a6096c858b841c677b0593404321

* Upgrade V8 to 3.8.6

* Use GYP build system on unix (Ben Noordhuis)

* Experimenetal isolates support (Ben Noordhuis)

* Improvements to Cluster API (Andreas Madsen)

* Use isolates for internal debugger (Fedor Indutny)

* Bug fixes


2012.07.10 Version 0.6.20 (maintenance), 952e513379169ec1b40909d1db056e9bf4294899

* npm: Upgrade to 1.1.37 (isaacs)

* benchmark: Backport improvements made in master (isaacs)

* build: always link with -lz (Trent Mick)

* core: use proper #include directives (Ben Noordhuis)

* cluster: don't silently drop messages when the write queue gets big (Bert Belder)

* windows: don't print error when GetConsoleTitleW returns an empty string (Bert Belder)


2012.06.06 Version 0.6.19 (stable), debf552ed2d4a53957446e82ff3c52a8182d5ff4

* npm: upgrade to 1.1.24

* fs: no end emit after createReadStream.pause() (Andreas Madsen)

* vm: cleanup module memory leakage (Marcel Laverdet)

* unix: fix loop starvation under high network load (Ben Noordhuis)

* unix: remove abort() in ev_unref() (Ben Noordhuis)

* windows/tty: never report error after forcibly aborting line-buffered read (Bert Belder)

* windows: skip GetFileAttributes call when opening a file (Bert Belder)


2012.05.15 Version 0.6.18 (stable), 4bc1d395de6abed2cf1e4d0b7b3a1480a21c368f

* windows: skip GetFileAttributes call when opening a file (Bert Belder)

* crypto: add PKCS12/PFX support (Sambasiva Suda)

* #3240: child_process: delete NODE_CHANNEL_FD from env in spawn (Ben Noordhuis)

* windows: add test for path.normalize with UNC paths (Bert Belder)

* windows: make path.normalize convert all slashes to backslashes (Bert Belder)

* fs: Automatically close FSWatcher on error (Bert Belder)

* #3258: fs.ReadStream.pause() emits duplicate data event (koichik)

* pipe_wrap: don't assert() on pipe accept errors (Ben Noordhuis)

* Better exception output for module load and process.nextTick (Felix Geisendörfer)

* zlib: fix error reporting (Ben Noordhuis)

* http: Don't destroy on timeout (isaacs)

* #3231: http: Don't try to emit error on a null'ed req object (isaacs)

* #3236: http: Refactor ClientRequest.onSocket (isaacs)


2012.05.04 Version 0.6.17 (stable), 4ced23deaf36493f4303a18f6fdce768c58becc0

* Upgrade npm to 1.1.21

* uv: Add support for EROFS errors (Ben Noordhuis, Maciej Małecki)

* uv: Add support for EIO and ENOSPC errors (Fedor Indutny)

* windows: Add support for EXDEV errors (Bert Belder)

* http: Fix client memory leaks (isaacs, Vincent Voyer)

* fs: fix file descriptor leak in sync functions (Ben Noordhuis)

* fs: fix ReadStream / WriteStream double close bug (Ben Noordhuis)


2012.04.30 Version 0.6.16 (stable), a1d193963ddc80a27da5da01b59751e14e33d1d6

* Upgrade V8 to 3.6.6.25

* Upgrade npm to 1.1.19

* Windows: add mappings for UV_ENOENT (Bert Belder)

* linux: add IN_MOVE_SELF to inotify event mask (Ben Noordhuis)

* unix: call pipe handle connection cb on accept() error (Ben Noordhuis)

* unix: handle EWOULDBLOCK (Ben Noordhuis)

* map EWOULDBLOCK to UV_EAGAIN (Ben Noordhuis)

* Map ENOMEM to UV_ENOMEM (isaacs)

* Child process: support the `gid` and `uid` options (Bert Belder)

* test: cluster: add worker death event test (Ben Noordhuis)

* typo in node_http_parser (isaacs)

* http_parser: Eat CRLF between requests, even on connection:close. (Ben Noordhuis)

* don't check return value of unsetenv (Ben Noordhuis)


2012.04.09 Version 0.6.15 (stable), f160a45b254e591eb33716311c92be533c6d86c4

* Update npm to 1.1.16

* Show licenses in binary installers.

* unix: add uv_fs_read64, uv_fs_write64 and uv_fs_ftruncate64 (Ben Noordhuis)

* add 64bit offset fs functions (Igor Zinkovsky)

* windows: don't report ENOTSOCK when attempting to bind an udp handle twice (Bert Belder)

* windows: backport pipe-connect-to-file fixes from master (Bert Belder)

* windows: never call fs event callbacks after closing the watcher (Bert Belder)

* fs.readFile: don't make the callback before the fd is closed (Bert Belder)

* windows: use 64bit offsets for uv_fs apis (Igor Zinkovsky)

* Fix #2061: segmentation fault on OS X due to stat size mismatch (Ben Noordhuis)


2012.03.22 Version 0.6.14 (stable), e513ffef7549a56a5af728e1f0c2c0c8f290518a

* net: don't crash when queued write fails (Igor Zinkovsky)

* sunos: fix EMFILE on process.memoryUsage() (Bryan Cantrill)

* crypto: fix compile-time error with openssl 0.9.7e (Ben Noordhuis)

* unix: ignore ECONNABORTED errors from accept() (Ben Noordhuis)

* Add UV_ENOSPC and mappings to it (Bert Belder)

* http-parser: Fix response body is not read (koichik)

* Upgrade npm to 1.1.12
  - upgrade node-gyp to 0.3.7
  - work around AV-locked directories on Windows
  - Fix isaacs/npm#2293 Don't try to 'uninstall' /
  - Exclude symbolic links from packages.
  - Fix isaacs/npm#2275 Spurious 'unresolvable cycle' error.
  - Exclude/include dot files as if they were normal files


2012.03.15 Version 0.6.13 (stable), 9f7f86b534f8556290eb8cad915984ff4ca54996

* Windows: Many libuv test fixes (Bert Belder)

* Windows: avoid uv_guess_handle crash in when fd < 0 (Bert Belder)

* Map EBUSY and ENOTEMPTY errors (Bert Belder)

* Windows: include syscall in fs errors (Bert Belder)

* Fix fs.watch ENOSYS on Linux kernel version mismatch (Ben Noordhuis)

* Update npm to 1.1.9
  - upgrade node-gyp to 0.3.5 (Nathan Rajlich)
  - Fix isaacs/npm#2249 Add cache-max and cache-min configs
  - Properly redirect across https/http registry requests
  - log config usage if undefined key in set function (Kris Windham)
  - Add support for os/cpu fields in package.json (Adam Blackburn)
  - Automatically node-gyp packages containing a binding.gyp
  - Fix failures unpacking in UNC shares
  - Never create un-listable directories
  - Handle cases where an optionalDependency fails to build


2012.03.02 Version 0.6.12 (stable), 48a2d34cfe6b7e1c9d15202a4ef5e3c82d1fba35

* Upgrade V8 to 3.6.6.24

* dtrace ustack helper improvements (Dave Pacheco)

* API Documentation refactor (isaacs)

* #2827 net: fix race write() before and after connect() (koichik)

* #2554 #2567 throw if fs args for 'start' or 'end' are strings (AJ ONeal)

* punycode: Update to v1.0.0 (Mathias Bynens)

* Make a fat binary for the OS X pkg (isaacs)

* Fix hang on accessing process.stdin (isaacs)

* repl: make tab completion work on non-objects (Nathan Rajlich)

* Fix fs.watch on OS X (Ben Noordhuis)

* Fix #2515 nested setTimeouts cause premature process exit (Ben Noordhuis)

* windows: fix time conversion in stat (Igor Zinkovsky)

* windows: fs: handle EOF in read (Brandon Philips)

* windows: avoid IOCP short-circuit on non-ifs lsps (Igor Zinkovsky)

* Upgrade npm to 1.1.4 (isaacs)
  - windows fixes
  - Bundle nested bundleDependencies properly
  - install: support --save with url install targets
  - shrinkwrap: behave properly with url-installed modules
  - support installing uncompressed tars or single file modules from urls etc.
  - don't run make clean on rebuild
  - support HTTPS-over-HTTP proxy tunneling


2012.02.17 Version 0.6.11 (stable), 1eb1fe32250fc88cb5b0a97cddf3e02be02e3f4a

* http: allow multiple WebSocket RFC6455 headers (Einar Otto Stangvik)

* http: allow multiple WWW-Authenticate headers (Ben Noordhuis)

* windows: support unicode argv and environment variables (Bert Belder)

* tls: mitigate session renegotiation attacks (Ben Noordhuis)

* tcp, pipe: don't assert on uv_accept() errors (Ben Noordhuis)

* tls: Allow establishing secure connection on the existing socket (koichik)

* dgram: handle close of dgram socket before DNS lookup completes (Seth Fitzsimmons)

* windows: Support half-duplex pipes (Igor Zinkovsky)

* build: disable omit-frame-pointer on solaris systems (Dave Pacheco)

* debugger: fix --debug-brk (Ben Noordhuis)

* net: fix large file downloads failing (koichik)

* fs: fix ReadStream failure to read from existing fd (Christopher Jeffrey)

* net: destroy socket on DNS error (Stefan Rusu)

* dtrace: add missing translator (Dave Pacheco)

* unix: don't flush tty on switch to raw mode (Ben Noordhuis)

* windows: reset brightness when reverting to default text color (Bert Belder)

* npm: update to 1.1.1
  - Update which, fstream, mkdirp, request, and rimraf
  - Fix #2123 Set path properly for lifecycle scripts on windows
  - Mark the root as seen, so we don't recurse into it. Fixes #1838. (Martin Cooper)


2012.02.02, Version 0.6.10 (stable), 051908e023f87894fa68f5b64d0b99a19a7db01e

* Update V8 to 3.6.6.20

* Add npm msysgit bash shim to msi installer (isaacs)

* buffers: fix intermittent out of bounds error (Ben Noordhuis)

* buffers: honor length argument in base64 decoder (Ben Noordhuis)

* windows: Fix path.exists regression (Bert Belder)

* Make QueryString.parse run faster (Philip Tellis)

* http: avoid freeing http-parser objects too early (koichik)

* timers: add v0.4 compatibility hack (Ben Noordhuis)

* Proper EPERM error code support (Igor Zinkovsky, Brandon Philips)

* dgram: Implement udp multicast methods on windows (Bert Belder)


2012.01.27, Version 0.6.9 (stable), f19e20d33f57c4d2853aaea7d2724d44f3b0012f

* dgram: Bring back missing functionality for Unix (Dan VerWeire, Roman Shtylman, Ben Noordhuis)
  - Note: Windows UDP support not yet complete.

* http: Fix parser memory leak (koichik)

* zlib: Fix #2365 crashes on invalid input (Nicolas LaCasse)

* module: fix --debug-brk on symlinked scripts (Fedor Indutny)

* Documentation Restyling (Matthew Fitzsimmons)

* Update npm to 1.1.0-3 (isaacs)

* Windows: fix regression in stat() calls to C:\ (Bert Belder)


2012.01.19, Version 0.6.8 (stable), d18cebaf8a7ac701dabd71a3aa4eb0571db6a645

* Update V8 to 3.6.6.19

* Numeric key hash collision fix for V8 (Erik Corry, Fedor Indutny)

* Add missing TTY key translations for F1-F5 on Windows (Brandon Benvie)

* path.extname bugfix with . and .. paths (Bert Belder)

* cluster: don't always kill the master on uncaughtException (Ben Noordhuis)

* Update npm to 1.1.0-2 (isaacs)

* typed arrays: set class name (Ben Noordhuis)

* zlib binding cleanup (isaacs, Bert Belder)

* dgram: use slab memory allocator (Michael Bernstein)

* fix segfault #2473

* #2521 60% improvement in fs.stat on Windows (Igor Zinkovsky)


2012.01.06, Version 0.6.7 (stable), d5a189acef14a851287ee555f7a39431fe276e1c

* V8 hash collision fix (Breaks MIPS) (Bert Belder, Erik Corry)

* Upgrade V8 to 3.6.6.15

* Upgrade npm to 1.1.0-beta-10 (isaacs)

* many doc updates (Ben Noordhuis, Jeremy Martin, koichik, Dave Irvine,
  Seong-Rak Choi, Shannen, Adam Malcontenti-Wilson, koichik)

* Fix segfault in node_http_parser.cc

* dgram, timers: fix memory leaks (Ben Noordhuis, Yoshihiro Kikuchi)

* repl: fix repl.start not passing the `ignoreUndefined` arg (Damon Oehlman)

* #1980: Socket.pause null reference when called on a closed Stream (koichik)

* #2263: XMLHttpRequest piped in a writable file stream hang (koichik)

* #2069: http resource leak (koichik)

* buffer.readInt global pollution fix (Phil Sung)

* timers: fix performance regression (Ben Noordhuis)

* #2308, #2246: node swallows openssl error on request (koichik)

* #2114: timers: remove _idleTimeout from item in .unenroll() (James Hartig)

* #2379: debugger: Request backtrace w/o refs (Fedor Indutny)

* simple DTrace ustack helper (Dave Pacheco)

* crypto: rewrite HexDecode without snprintf (Roman Shtylman)

* crypto: don't ignore DH init errors (Ben Noordhuis)


2011.12.14, Version 0.6.6 (stable), 9a059ea69e1f6ebd8899246682d8ca257610b8ab

* npm update to 1.1.0-beta-4 (Isaac Z. Schlueter)

* cli: fix output of --help (Ben Noordhuis)

* new website

* pause/resume semantics for stdin (Isaac Z. Schlueter)

* Travis CI integration (Maciej Małecki)

* child_process: Fix bug regarding closed stdin (Ben Noordhuis)

* Enable upgrades in MSI. (Igor Zinkovsky)

* net: Fixes memory leak (Ben Noordhuis)

* fs: handle fractional or NaN ReadStream buffer size (Ben Noordhuis)

* crypto: fix memory leaks in PBKDF2 error path (Ben Noordhuis)


2011.12.04, Version 0.6.5 (stable), 6cc94db653a2739ab28e33b2d6a63c51bd986a9f

* npm workaround Windows antivirus software (isaacs)

* Upgrade V8 to 3.6.6.11


2011.12.02, Version 0.6.4 (stable), 9170077f13e5e5475b23d1d3c2e7f69bfe139727

* doc improvements (Kyle Young, Tim Oxley, Roman Shtylman, Mathias Bynens)

* upgrade bundled npm (Isaac Schlueter)

* polish Windows installer (Igor Zinkovsky, Isaac Schlueter)

* punycode: upgrade to v0.2.1 (Mathias Bynens)

* build: add –without-npm flag to configure script

* sys: deprecate module some more, print stack trace if NODE_DEBUG=sys

* cli: add -p switch, prints result of –eval

* #1997: fix Blowfish ECB encryption and decryption (Ingmar Runge)

* #2223: fix socket ‘close’ event being emitted twice

* #2224: fix RSS memory usage > 4 GB reporting (Russ Bradberry)

* #2225: fix util.inspect() object stringification bug (Nathan Rajlich)


2011.11.25, Version 0.6.3 (stable), b159c6d62e5756d3f8847419d29c6959ea288b56

* #2083 Land NPM in Node. It is included in packages/installers and installed
  on `make install`.

* #2076 Add logos to windows installer.

* #1711 Correctly handle http requests without headers. (Ben Noordhuis,
  Felix Geisendörfer)

* TLS: expose more openssl SSL context options and constants. (Ben Noordhuis)

* #2177 Windows: don't kill UDP socket when a packet fails to reach its
  destination. (Bert Belder)

* Windows: support paths longer than 260 characters. (Igor Zinkovsky)

* Windows: correctly resolve drive-relative paths. (Bert Belder)

* #2166 Don't leave file descriptor open after lchmod. (Isaac Schlueter)

* #2084 Add OS X .pkg build script to make file.

* #2160 Documentation improvements. (Ben Noordhuis)


2011.11.18, Version 0.6.2 (stable), a4402f0b2e410b19375a1d5c5fb7fe7f66f3c7f8

* doc improvements (Artur Adib, Trevor Burnham, Ryan Emery, Trent Mick)

* timers: remember extra setTimeout() arguments when timeout==0

* punycode: use Mathias Bynens's punycode library, it's more compliant

* repl: improved tab completion (Ryan Emery)

* buffer: fix range checks in .writeInt() functions (Lukasz Walukiewicz)

* tls: make cipher list configurable

* addons: make Buffer and ObjectWrap visible to Windows add-ons (Bert Belder)

* crypto: add PKCS#1 a.k.a RSA public key verification support

* windows: fix stdout writes when redirected to nul

* sunos: fix build on Solaris and Illumos

* Upgrade V8 to 3.6.6.8


2011.11.11, Version 0.6.1 (stable), 170f2addb2dd0c625bc4a6d461e89a31ad68b79b

* doc improvements (Eric Lovett, Ben Noordhuis, Scott Anderson, Yoji SHIDARA)

* crypto: make thread-safe (Ben Noordhuis)

* fix process.kill error object

* debugger: correctly handle source with multi-byte characters (Shigeki Ohtsu)

* make stdout and stderr non-destroyable (Igor Zinkovsky)

* fs: don't close uninitialized fs.watch handle (Ben Noordhuis)

* #2026 fix man page install on BSDs (Ben Noordhuis)

* #2040 fix unrecognized errno assert in uv_err_name

* #2043 fs: mkdir() should call callback if mode is omitted

* #2045 fs: fix fs.realpath on windows to return on error (Benjamin Pasero)

* #2047 minor cluster improvements

* #2052 readline get window columns correctly

* Upgrade V8 to 3.6.6.7


2011.11.04, Version 0.6.0 (stable), 865b077819a9271a29f982faaef99dc635b57fbc

* print undefined on undefined values in REPL (Nathan Rajlich)

* doc improvements (koichik, seebees, bnoordhuis,
  Maciej Małecki, Jacob Kragh)

* support native addon loading in windows (Bert Belder)

* rename getNetworkInterfaces() to networkInterfaces() (bnoordhuis)

* add pending accepts knob for windows (igorzi)

* http.request(url.parse(x)) (seebees)

* #1929 zlib Respond to 'resume' events properly (isaacs)

* stream.pipe: Remove resume and pause events

* test fixes for windows (igorzi)

* build system improvements (bnoordhuis)

* #1936 tls: does not emit 'end' from EncryptedStream (koichik)

* #758 tls: add address(), remoteAddress/remotePort

* #1399 http: emit Error object after .abort() (bnoordhuis)

* #1999 fs: make mkdir() default to 0777 permissions (bnoordhuis)

* #2001 fix pipe error codes

* #2002 Socket.write should reset timeout timer

* stdout and stderr are blocking when associated with file too.

* remote debugger support on windows (Bert Belder)

* convenience methods for zlib (Matt Robenolt)

* process.kill support on windows (igorzi)

* process.uptime() support on windows (igorzi)

* Return IPv4 addresses before IPv6 addresses from getaddrinfo

* util.inspect improvements (Nathan Rajlich)

* cluster module api changes

* Downgrade V8 to 3.6.6.6


2011.10.21, Version 0.5.10 (unstable), 220e61c1f65bf4db09699fcf6399c0809c0bc446

* Remove cmake build system, support for Cygwin, legacy code base,
	process.ENV, process.ARGV, process.memoryUsage().vsize, os.openOSHandle

* Documentation improvments (Igor Zinkovsky, Bert Belder, Ilya Dmitrichenko,
koichik, Maciej Małecki, Guglielmo Ferri, isaacs)

* Performance improvements (Daniel Ennis, Bert Belder, Ben Noordhuis)

* Long process.title support (Ben Noordhuis)

* net: register net.Server callback only once (Simen Brekken)

* net: fix connect queue bugs (Ben Noordhuis)

* debugger: fix backtrace err handling (Fedor Indutny)

* Use getaddrinfo instead of c-ares for dns.lookup

* Emit 'end' from crypto streams on close

* #1902 buffer: use NO_NULL_TERMINATION flag (koichik)

* #1907 http: Added support for HTTP PATCH verb (Thomas Parslow)

* #1644 add GetCPUInfo on windows (Karl Skomski)

* #1484, #1834, #1482, #771 Don't use a separate context for the repl.
  (isaacs)

* #1882 zlib Update 'availOutBefore' value, and test (isaacs)

* #1888 child_process.fork: don't modify args (koichik)

* #1516 tls: requestCert unusable with Firefox and Chrome (koichik)

* #1467 tls: The TLS API is inconsistent with the TCP API (koichik)

* #1894 net: fix error handling in listen() (koichik)

* #1860 console.error now goes through uv_tty_t

* Upgrade V8 to 3.7.0

* Upgrade GYP to r1081


2011.10.10, Version 0.5.9 (unstable), 3bd9b08fb125b606f97a4079b147accfdeebb07d

* fs.watch interface backed by kqueue, inotify, and ReadDirectoryChangesW
  (Igor Zinkovsky, Ben Noordhuis)

* add dns.resolveTxt (Christian Tellnes)

* Remove legacy http library (Ben Noordhuis)

* child_process.fork returns and works on Windows. Allows passing handles.
  (Igor Zinkovsky, Bert Belder)

* #1774 Lint and clean up for --harmony_block_scoping (Tyler Larson, Colton
  Baker)

* #1813 Fix ctrl+c on Windows (Bert Belder)

* #1844 unbreak --use-legacy (Ben Noordhuis)

* process.stderr now goes through libuv. Both process.stdout and
  process.stderr are blocking when referencing a TTY.

* net_uv performance improvements (Ben Noordhuis, Bert Belder)


2011.09.30, Version 0.5.8 (unstable), 7cc17a0cea1d25188c103745a7d0c24375e3a609

* zlib bindings (isaacs)

* Windows supports TTY ANSI escape codes (Bert Belder)

* Debugger improvements (Fedor Indutny)

* crypto: look up SSL errors with ERR_print_errors() (Ben Noordhuis)

* dns callbacks go through MakeCallback now

* Raise an error when a malformed package.json file is found. (Ben Leslie)

* buffers: handle bad length argument in constructor (Ben Noordhuis)

* #1726, unref process.stdout

* Doc improvements (Ben Noordhuis, Fedor Indutny, koichik)

* Upgrade libuv to fe18438


2011.09.16, Version 0.5.7 (unstable), 558241166c4f3c516e5a448e676db0b57119212f

* Upgrade V8 to 3.6.4

* Improve Windows compatibility

* Documentation improvements

* Debugger and REPL improvements (Fedor Indutny)

* Add legacy API support: net.Stream(fd), process.stdout.writable,
  process.stdout.fd

* Fix mkdir EEXIST handling (isaacs)

* Use net_uv instead of net_legacy for stdio

* Do not load readline from util.inspect

* #1673 Fix bug related to V8 context with accessors (Fedor Indutny)

* #1634 util: Fix inspection for Error (koichik)

* #1645 fs: Add positioned file writing feature to fs.WriteStream (Thomas
  Shinnick)

* #1637 fs: Unguarded fs.watchFile cache statWatchers checking fixed (Thomas
  Shinnick)

* #1695 Forward customFds to ChildProcess.spawn

* #1707 Fix hasOwnProperty security problem in querystring (isaacs)

* #1719 Drain OpenSSL error queue


2011.09.08, Version 0.5.6 (unstable), b49bec55806574a47403771bce1ee379c2b09ca2

* #345, #1635, #1648 Documentation improvements (Thomas Shinnick,
  Abimanyu Raja, AJ ONeal, Koichi Kobayashi, Michael Jackson, Logan Smyth,
  Ben Noordhuis)

* #650 Improve path parsing on windows (Bert Belder)

* #752 Remove headers sent check in OutgoingMessage.getHeader()
  (Peter Lyons)

* #1236, #1438, #1506, #1513, #1621, #1640, #1647 Libuv-related bugs fixed
  (Jorge Chamorro Bieling, Peter Bright, Luis Lavena, Igor Zinkovsky)

* #1296, #1612 crypto: Fix BIO's usage. (Koichi Kobayashi)

* #1345 Correctly set socket.remoteAddress with libuv backend (Bert Belder)

* #1429 Don't clobber quick edit mode on windows (Peter Bright)

* #1503 Make libuv backend default on unix, override with `node --use-legacy`

* #1565 Fix fs.stat for paths ending with \ on windows (Igor Zinkovsky)

* #1568 Fix x509 certificate subject parsing (Koichi Kobayashi)

* #1586 Make socket write encoding case-insensitive (Koichi Kobayashi)

* #1591, #1656, #1657 Implement fs in libuv, remove libeio and pthread-win32
  dependency on windows (Igor Zinkovsky, Ben Noordhuis, Ryan Dahl,
  Isaac Schlueter)

* #1592 Don't load-time link against CreateSymbolicLink on windows
  (Peter Bright)

* #1601 Improve API consistency when dealing with the socket underlying a HTTP
  client request (Mikeal Rogers)

* #1610 Remove DigiNotar CA from trusted list (Isaac Schlueter)

* #1617 Added some win32 os functions (Karl Skomski)

* #1624 avoid buffer overrun with 'binary' encoding (Koichi Kobayashi)

* #1633 make Buffer.write() always set _charsWritten (Koichi Kobayashi)

* #1644 Windows: set executables to be console programs (Peter Bright)

* #1651 improve inspection for sparse array (Koichi Kobayashi)

* #1672 set .code='ECONNRESET' on socket hang up errors (Ben Noordhuis)

* Add test case for foaf+ssl client certificate (Niclas Hoyer)

* Added RPATH environment variable to override run-time library paths
  (Ashok Mudukutore)

* Added TLS client-side session resumption support (Sean Cunningham)

* Added additional properties to getPeerCertificate (Nathan Rixham,
  Niclas Hoyer)

* Don't eval repl command twice when an error is thrown (Nathan Rajlich)

* Improve util.isDate() (Nathan Rajlich)

* Improvements in libuv backend and bindings, upgrade libuv to
  bd6066cb349a9b3a1b0d87b146ddaee06db31d10

* Show warning when using lib/sys.js (Maciej Malecki)

* Support plus sign in url protocol (Maciej Malecki)

* Upgrade V8 to 3.6.2


2011.08.26, Version 0.5.5 (unstable), d2d53d4bb262f517a227cc178a1648094ba54c20

* typed arrays, implementation from Plesk

* fix IP multicast on SunOS

* fix DNS lookup order: IPv4 first, IPv6 second (--use-uv only)

* remove support for UNIX datagram sockets (--use-uv only)

* UDP support for Windows (Bert Belder)

* #1572 improve tab completion for objects in the REPL (Nathan Rajlich)

* #1563 fix buffer overflow in child_process module (reported by Dean McNamee)

* #1546 fix performance regression in http module (reported by Brian Geffon)

* #1491 add PBKDF2 crypto support (Glen Low)

* #1447 remove deprecated http.cat() function (Mikeal Rogers)

* #1140 fix incorrect dispatch of vm.runInContext's filename argument
  (Antranig Basman)

* #1140 document vm.runInContext() and vm.createContext() (Antranig Basman)

* #1428 fix os.freemem() on 64 bits freebsd (Artem Zaytsev)

* #1164 make all DNS lookups async, fixes uncatchable exceptions
  (Koichi Kobayashi)

* fix incorrect ssl shutdown check (Tom Hughes)

* various cmake fixes (Tom Hughes)

* improved documentation (Koichi Kobayashi, Logan Smyth, Fedor Indutny,
  Mikeal Rogers, Maciej Małecki, Antranig Basman, Mickaël Delahaye)

* upgrade libuv to commit 835782a

* upgrade V8 to 3.5.8


2011.08.12, Version 0.5.4 (unstable), cfba1f59224ff8602c3fe9145181cad4c6df89a9

* libuv/Windows compatibility improvements

* Build on Microsoft Visual Studio via GYP. Use generate-projects.bat in the
  to build sln files. (Peter Bright, Igor Zinkovsky)

* Make Mikeal's HTTP agent client the default. Use old HTTP client with
  --use-http1

* Fixes https host header default port handling. (Mikeal Rogers)

* #1440 strip byte order marker when loading *.js and *.json files
  (Ben Noordhuis)

* #1434 Improve util.format() compatibility with browser. (Koichi Kobayashi)

* Provide unchecked uint entry points for integer Buffer.read/writeInt
  methods. (Robert Mustacchi)

* CMake improvements (Tom Huges)

* Upgrade V8 to 3.5.4.


2011.08.01, Version 0.5.3 (unstable), 4585330afef44ddfb6a4054bd9b0f190b352628b

* Fix crypto encryption/decryption with Base64. (SAWADA Tadashi)

* #243 Add an optional length argument to Buffer.write() (koichik)

* #657 convert nonbuffer data to string in fs.writeFile/Sync
  (Daniel Pihlström)

* Add process.features, remove process.useUV (Ben Noordhuis)

* #324 Fix crypto hmac to accept binary keys + add test cases from rfc 2202
  and 4231 (Stefan Bühler)

* Add Socket::bytesRead, Socket::bytesWritten (Alexander Uvarov)

* #572 Don't print result of --eval in CLI (Ben Noordhuis)

* #1223 Fix http.ClientRequest crashes if end() was called twice (koichik)

* #1383 Emit 'close' after all connections have closed (Felix Geisendörfer)

* Add sprintf-like util.format() function (Ben Noordhuis)

* Add support for TLS SNI (Fedor Indutny)

* New http agent implementation. Off by default the command line flag
  --use-http2 will enable it. "make test-http2" will run the tests
	for the new implementation. (Mikeal Rogers)

* Revert AMD compatibility. (isaacs)

* Windows: improvements, child_process support.

* Remove pkg-config file.

* Fix startup time regressions.

* doc improvements


2011.07.22, Version 0.5.2 (unstable), 08ffce1a00dde1199174b390a64a90b60768ddf5

* libuv improvements; named pipe support

* #1242 check for SSL_COMP_get_compression_methods() (Ben Noordhuis)

* #1348 remove require.paths (isaacs)

* #1349 Delimit NODE_PATH with ; on Windows (isaacs)

* #1335 Remove EventEmitter from C++

* #1357 Load json files with require() (isaacs)

* #1374 fix setting ServerResponse.statusCode in writeHead (Trent Mick)

* Fixed: GC was being run too often.

* Upgrade V8 to 3.4.14

* doc improvements


2011.07.14, Version 0.5.1 (unstable), f8bfa54d0fa509f9242637bef2869a1b1e842ec8

* #1233 Fix os.totalmem on FreeBSD amd64 (Artem Zaytsev)

* #1149 IDNA and Punycode support in url.parse
  (Jeremy Selier, Ben Noordhuis, isaacs)

* Export $CC and $CXX to uv and V8's build systems

* Include pthread-win32 static libraries in build (Igor Zinkovsky)

* #1199, #1094 Fix fs can't handle large file on 64bit platform (koichik)

* #1281 Make require a public member of module (isaacs)

* #1303 Stream.pipe returns the destination (Elijah Insua)

* #1229 Addons should not -DEV_MULTIPLICITY=0 (Brian White)

* libuv backend improvements

* Upgrade V8 to 3.4.10


2011.07.05, Version 0.5.0 (unstable), ae7ed8482ea7e53c59acbdf3cf0e0a0ae9d792cd

* New non-default libuv backend to support IOCP on Windows.
  Use --use-uv to enable.

* deprecate http.cat

* docs improved.

* add child_process.fork

* add fs.utimes() and fs.futimes() support (Ben Noordhuis)

* add process.uptime() (Tom Huges)

* add path.relative (Tony Huang)

* add os.getNetworkInterfaces()

* add remoteAddress and remotePort for client TCP connections
  (Brian White)

* add secureOptions flag, setting ciphers,
  SSL_OP_CRYPTOPRO_TLSEXT_BUG to TLS (Theo Schlossnagle)

* add process.arch (Nathan Rajlich)

* add reading/writing of floats and doubles from/to buffers (Brian White)

* Allow script to be read from stdin

* #477 add Buffer::fill method to do memset (Konstantin Käfer)

* #573 Diffie-Hellman support to crypto module (Håvard Stranden)

* #695 add 'hex' encoding to buffer (isaacs)

* #851 Update how REPLServer uses contexts (Ben Weaver)

* #853 add fs.lchow, fs.lchmod, fs.fchmod, fs.fchown (isaacs)

* #889 Allow to remove all EventEmitter listeners at once
  (Felix Geisendörfer)

* #926 OpenSSL NPN support (Fedor Indutny)

* #955 Change ^C handling in REPL (isaacs)

* #979 add support for Unix Domain Sockets to HTTP (Mark Cavage)

* #1173 #1170 add AMD, asynchronous module definition (isaacs)

* DTrace probes: support X-Forwarded-For (Dave Pacheco)


2011.09.15, Version 0.4.12 (stable), 771ba34ca7b839add2ef96879e1ffc684813cf7c

* Improve docs

* #1563 overflow in ChildProcess custom_fd.

* #1569, parse error on multi-line HTTP headers. (Ben Noordhuis)

* #1586 net: Socket write encoding case sensitivity (koichik)

* #1610 Remove DigiNotar CA from trusted list (isaacs)

* #1624 buffer: Avoid overrun with 'binary' encoding. (koichik)

* #1633 buffer: write() should always set _charsWritten. (koichik)

* #1707 hasOwnProperty usage security hole in querystring (isaacs)

* #1719 Drain OpenSSL error queue

* Fix error reporting in net.Server.listen


2011.08.17, Version 0.4.11 (stable), a745d19ce7d1c0e3778371af4f0346be70cf2c8e

* #738 Fix crypto encryption/decryption with Base64. (SAWADA Tadashi)

* #1202 net.createConnection defer DNS lookup error events to next tick
  (Ben Noordhuis)

* #1374 fix setting ServerResponse.statusCode in writeHead (Trent Mick)

* #1417 Fix http.ClientRequest crashes if end() was called twice

* #1497 querystring: Replace 'in' test with 'hasOwnProperty' (isaacs)

* #1546 http perf improvement

* fix memleak in libeio (Tom Hughes)

* cmake improvements (Tom Hughes)

* node_net.cc: fix incorrect sizeof() (Tom Hughes)

* Windows/cygwin: no more GetConsoleTitleW errors on XP (Bert Belder)

* Doc improvments (koichik, Logan Smyth, Ben Noordhuis, Arnout Kazemier)


2011.07.19, Version 0.4.10 (stable), 1b8dd65d6e3b82b6863ef38835cc436c5d30c1d5

* #394 Fix Buffer drops last null character in UTF-8

* #829 Backport r8577 from V8 (Ben Noordhuis)

* #877 Don't wait for HTTP Agent socket pool to establish connections.

* #915 Find kqueue on FreeBSD correctly (Brett Kiefer)

* #1085 HTTP: Fix race in abort/dispatch code (Stefan Rusu)

* #1274 debugger improvement (Yoshihiro Kikuchi)

* #1291 Properly respond to HEAD during end(body) hot path (Reid Burke)

* #1304 TLS: Fix race in abort/connection code (Stefan Rusu)

* #1360 Allow _ in url hostnames.

* Revert 37d529f8 - unbreaks debugger command parsing.

* Bring back global execScript

* Doc improvements


2011.06.29, Version 0.4.9 (stable), de44eafd7854d06cd85006f509b7051e8540589b

* Improve documentation

* #1095 error handling bug in stream.pipe() (Felix Geisendörfer)

* #1097 Fix a few leaks in node_crypto.cc (Ben Noordhuis)

* #562 #1078 Parse file:// urls properly (Ryan Petrello)

* #880 Option to disable SSLv2 (Jérémy Lal)

* #1087 Disabling SSL compression disabled with early OpenSSLs.

* #1144 debugger: don't allow users to input non-valid commands
  (Siddharth Mahendraker)

* Perf improvement for util.inherits

* #1166 Support for signature verification with RSA/DSA public keys
  (Mark Cavage)

* #1177 Remove node_modules lookup optimization to better support
  nested project structures (Mathias Buus)

* #1203 Add missing scope.Close to fs.sendfileSync

* #1187 Support multiple 'link' headers

* #1196 Fix -e/--eval can't load module from node_modules (Koichi Kobayashi)

* Upgrade V8 to 3.1.8.25, upgrade http-parser.


2011.05.20, Version 0.4.8 (stable), 7dd22c26e4365698dc3efddf138c4d399cb912c8

* #974 Properly report traceless errors (isaacs)

* #983 Better JSON.parse error detection in REPL (isaacs)

* #836 Agent socket errors bubble up to req only if req exists

* #1041 Fix event listener leak check timing (koichik)

*	#1038 Fix dns.resolve() with 'PTR' throws Error: Unknown type "PTR"
  (koichik)

* #1073 Share SSL context between server connections (Fedor Indutny)

* Disable compression with OpenSSL. Improves memory perf.

* Implement os.totalmem() and os.freemem() for SunOS (Alexandre Marangone)

* Fix a special characters in URL regression (isaacs)

* Fix idle timeouts in HTTPS (Felix Geisendörfer)

* SlowBuffer.write() with 'ucs2' throws ReferenceError. (koichik)

* http.ServerRequest 'close' sometimes gets an error argument
  (Felix Geisendörfer)

* Doc improvements

* cleartextstream.destroy() should close(2) the socket. Previously was being
	mapped to a shutdown(2) syscall.

* No longer compile out asserts and debug statements in normal build.

* Debugger improvements.

* Upgrade V8 to 3.1.8.16.


2011.04.22, Version 0.4.7 (stable), c85455a954411b38232e79752d4abb61bb75031b

* Don't emit error on ECONNRESET from read() #670

* Fix: Multiple pipes to the same stream were broken #929
  (Felix Geisendörfer)

* URL parsing/formatting corrections #954 (isaacs)

* make it possible to do repl.start('', stream) (Wade Simmons)

* Add os.loadavg for SunOS (Robert Mustacchi)

* Fix timeouts with floating point numbers #897 (Jorge Chamorro Bieling)

* Improve docs.


2011.04.13, Version 0.4.6 (stable), 58002d56bc79410c5ff397fc0e1ffec0665db38a

* Don't error on ENOTCONN from shutdown() #670

* Auto completion of built-in debugger suggests prefix match rather than
	partial match. (koichik)

* circular reference in vm modules. #822 (Jakub Lekstan)

* http response.readable should be false after 'end' #867 (Abe Fettig)

* Implement os.cpus() and os.uptime() on Solaris (Scott McWhirter)

* fs.ReadStream: Allow omission of end option for range reads #801
	(Felix Geisendörfer)

* Buffer.write() with UCS-2 should not be write partial char
	#916 (koichik)

* Pass secureProtocol through on tls.Server creation (Theo Schlossnagle)

* TLS use RC4-SHA by default

* Don't strangely drop out of event loop on HTTPS client uploads #892

* Doc improvements

* Upgrade v8 to 3.1.8.10


2011.04.01, Version 0.4.5 (stable), 787a343b588de26784fef97f953420b53a6e1d73

* Fix listener leak in stream.pipe() (Mikeal Rogers)

* Retain buffers in fs.read/write() GH-814 (Jorge Chamorro Bieling)

* TLS performance improvements

* SlowBuffer.prototype.slice bug GH-843

* process.stderr.write should return true

* Immediate pause/resume race condition GH-535 (isaacs)

* Set default host header properly GH-721 (isaacs)

* Upgrade V8 to 3.1.8.8


2011.03.26, Version 0.4.4 (stable), 25122b986a90ba0982697b7abcb0158c302a1019

* CryptoStream.end shouldn't throw if not writable GH-820

* Drop out if connection destroyed before connect() GH-819

* expose https.Agent

* Correctly setsid in tty.open GH-815

* Bug fix for failed buffer construction

* Added support for removing .once listeners (GH-806)

* Upgrade V8 to 3.1.8.5


2011.03.18, Version 0.4.3 (stable), c095ce1a1b41ca015758a713283bf1f0bd41e4c4

* Don't decrease server connection counter again if destroy() is called more
	than once GH-431 (Andreas Reich, Anders Conbere)

* Documentation improvements (koichik)

* Fix bug with setMaxListeners GH-682

* Start up memory footprint improvement. (Tom Hughes)

* Solaris improvements.

* Buffer::Length(Buffer*) should not invoke itself recursively GH-759 (Ben
  Noordhuis)

* TLS: Advertise support for client certs GH-774 (Theo Schlossnagle)

* HTTP Agent bugs: GH-787, GH-784, GH-803.

* Don't call GetMemoryUsage every 5 seconds.

* Upgrade V8 to 3.1.8.3


2011.03.02, Version 0.4.2 (stable), 39280e1b5731f3fcd8cc42ad41b86cdfdcb6d58b

* Improve docs.

* Fix process.on edge case with signal event (Alexis Sellier)

* Pragma HTTP header comma separation

* In addition to 'aborted' emit 'close' from incoming requests
  (Felix Geisendörfer)

* Fix memleak in vm.runInNewContext

* Do not cache modules that throw exceptions (Felix Geisendörfer)

* Build system changes for libnode (Aria Stewart)

* Read up the prototype of the 'env' object. (Nathan Rajlich)

* Add 'close' and 'aborted' events to Agent responses

* http: fix missing 'drain' events (Russell Haering)

* Fix process.stdout.end() throws ENOTSOCK error. (Koichi Kobayashi)

* REPL bug fixes (isaacs)

* node_modules folders should be highest priority (isaacs)

* URL parse more safely (isaacs)

* Expose errno with a string for dns/cares (Felix Geisendörfer)

* Fix tty.setWindowSize

* spawn: setuid after chdir (isaacs)

* SIGUSR1 should break the VM without delay

* Upgrade V8 to 3.1.8.


2011.02.19, Version 0.4.1 (stable), e8aef84191bc2c1ba2bcaa54f30aabde7f03769b

* Fixed field merging with progressive fields on writeHead()
  (TJ Holowaychuk)

* Make the repl respect node_modules folders (isaacs)

* Fix for DNS fail in HTTP request (Richard Rodger)

* Default to port 80 for http.request and http.get.

* Improve V8 support for Cygwin (Bert Belder)

* Fix fs.open param parsing. (Felix Geisendörfer)

* Fixed null signal.

* Fix various HTTP and HTTPS bugs

* cmake improvements (Tom Hughes)

* Fix: TLS sockets should not be writable after 'end'

* Fix os.cpus() on cygwin (Brian White)

* MinGW: OpenSSL support (Bert Belder)

* Upgrade V8 to 3.1.5, libev to 4.4.


2011.02.10, Version 0.4.0 (stable), eb155ea6f6a6aa341aa8c731dca8da545c6a4008

* require() improvements (isaacs)
  - understand package.json (isaacs)
  - look for 'node_modules' dir

* cmake fixes (Daniel Gröber)

* http: fix buffer writes to outgoing messages (Russell Haering)

* Expose UCS-2 Encoding (Konstantin Käfer)

* Support strings for octal modes (isaacs)

* Support array-ish args to Buffer ctor (isaacs)

* cygwin and mingw improvements (Bert Belder)

* TLS improvements

* Fewer syscalls during require (Bert Belder, isaacs)

* More DTrace probes (Bryan Cantrill,  Robert Mustacchi)

* 'pipe' event on pipe() (Mikeal Rogers)

* CRL support in TLS (Theo Schlossnagle)

* HTTP header manipulation methods (Tim Caswell, Charlie Robbins)

* Upgrade V8 to 3.1.2


2011.02.04, Version 0.3.8 (unstable), 9493b7563bff31525b4080df5aeef09747782d5e

* Add req.abort() for client side requests.

* Add exception.code for easy testing:
  Example: if (err.code == 'EADDRINUSE');

* Add process.stderr.

* require.main is the main module. (Isaac Schlueter)

* dgram: setMulticastTTL, setMulticastLoopback and addMembership.
  (Joe Walnes)

* Fix throttling in TLS connections

* Add socket.bufferSize

* MinGW improvements (Bert Belder)

* Upgrade V8 to 3.1.1

2011.01.27, Version 0.3.7 (unstable), d8579c6afdbe868de6dffa8db78bbe4ba2d03e0e

* Expose agent in http and https client. (Mikeal Rogers)

* Fix bug in http request's end method. (Ali Farhadi)

* MinGW: better net support (Bert Belder)

* fs.open should set FD_CLOEXEC

* DTrace probes (Bryan Cantrill)

* REPL fixes and improvements (isaacs, Bert Belder)

* Fix many bugs with legacy http.Client interface

* Deprecate process.assert. Use require('assert').ok

* Add callback parameter to socket.setTimeout(). (Ali Farhadi)

* Fixing bug in http request default encoding (Ali Farhadi)

* require: A module ID with a trailing slash must be a dir.
  (isaacs)

* Add ext_key_usage to getPeerCertificate (Greg Hughes)

* Error when child_process.exec hits maxBuffer.

* Fix option parsing in tls.connect()

* Upgrade to V8 3.0.10


2011.01.21, Version 0.3.6 (unstable), bb3e71466e5240626d9d21cf791fe43e87d90011

* REPL and other improvements on MinGW (Bert Belder)

* listen/bind errors should close net.Server

* New HTTP and HTTPS client APIs

* Upgrade V8 to 3.0.9


2011.01.16, Version 0.3.5 (unstable), b622bc6305e3c675e0edfcdbaa387d849ad0bba0

* Built-in debugger improvements.

* Add setsid, setuid, setgid options to child_process.spawn
  (Isaac Schlueter)

* tty module improvements.

* Upgrade libev to 4.3, libeio to latest, c-ares to 1.7.4

* Allow third party hooks before main module load.
  (See 496be457b6a2bc5b01ec13644b9c9783976159b2)

* Don't stat() on cached modules. (Felix Geisendörfer)


2011.01.08, Version 0.3.4 (unstable), 73f53e12e4a5b9ef7dbb4792bd5f8ad403094441

* Primordial mingw build (Bert Belder)

* HTTPS server

* Built in debugger 'node debug script.js'

* realpath files during module load (Mihai Călin Bazon)

* Rename net.Stream to net.Socket (existing name will continue to be
  supported)

* Fix process.platform


2011.01.02, Version 0.3.3 (unstable), 57544ba1c54c7d0da890317deeb73076350c5647

* TLS improvements.

* url.parse(url, true) defaults query field to {} (Jeremy Martin)

* Upgrade V8 to 3.0.4

* Handle ECONNABORT properly (Theo Schlossnagle)

* Fix memory leaks (Tom Hughes)

* Add os.cpus(), os.freemem(), os.totalmem(), os.loadavg() and other
  functions for OSX, Linux, and Cygwin. (Brian White)

* Fix REPL syntax error bug (GH-543), improve how REPL commands are
  evaluated.

* Use process.stdin instead of process.openStdin().

* Disable TLS tests when node doesn't have OpenSSL.


2010.12.16, Version 0.3.2 (unstable), 4bb914bde9f3c2d6de00853353b6b8fc9c66143a

* Rip out the old (broken) TLS implementation introduce new tested
  implementation and API. See docs. HTTPS not supported in this release.

* Introduce 'os' and 'tty' modules.

* Callback parameters for socket.write() and socket.connect().

* Support CNAME lookups in DNS module. (Ben Noordhuis)

* cmake support (Tom Hughes)

* 'make lint'

* oprofile support (./configure --oprofile)

* Lots of bug fixes, including:
  - Memory leak in ChildProcess:Spawn(). (Tom Hughes)
  - buffer.slice(0, 0)
  - Global variable leaks
  - clearTimeouts calling multiple times (Michael W)
  - utils.inspect's detection of circular structures (Tim Cooijmans)
  - Apple's threaded write()s bug (Jorge Chamorro Bieling)
  - Make sure raw mode is disabled when exiting a terminal-based REPL.
    (Brian White)

* Deprecate process.compile, process.ENV

* Upgrade V8 to 3.0.3, upgrade http-parser.


2010.11.16, Version 0.3.1 (unstable), ce9a54aa1fbf709dd30316af8a2f14d83150e947

* TLS improvements (Paul Querna)
  - Centralize error handling in SecureStream
  - Add SecurePair for handling of a ssl/tls stream.

* New documentation organization (Micheil Smith)

* allowHalfOpen TCP connections disabled by default.

* Add C++ API for constructing fast buffer from string

* Move idle timers into its own module

* Gracefully handle EMFILE and server.maxConnections

* make "node --eval" eval in the global scope.
  (Jorge Chamorro Bieling)

* Let exit listeners know the exit code (isaacs)

* Handle cyclic links smarter in fs.realpath (isaacs)

* Remove node-repl (just use 'node' without args)

* Rewrite libeio After callback to use req->result instead of req->errorno
  for error checking (Micheil Smith)

* Remove warning about deprecating 'sys' - too aggressive

* Make writes to process.env update the real environment. (Ben Noordhuis)

* Set FD_CLOEXEC flag on stdio FDs before spawning. (Guillaume Tuton)

* Move ev_loop out of javascript

* Switch \n with \r\n for all strings printed out.

* Added support for cross compilation (Rasmus Andersson)

* Add --profile flag to configure script, enables gprof profiling.
  (Ben Noordhuis)

* writeFileSync could exhibit pathological behavior when a buffer
  could not be written to the file in a single write() call.

* new path.join behavior (isaacs)
  - Express desired path.join behavior in tests.
  - Update fs.realpath to reflect new path.join behavior
  - Update url.resolve() to use new path.join behavior.

* API: Move process.binding('evals') to require('vm')

* Fix V8 build on Cygwin (Bert Belder)

* Add ref to buffer during fs.write and fs.read

* Fix segfault on test-crypto

* Upgrade http-parser to latest and V8 to 2.5.3


2010.10.23, Version 0.3.0 (unstable) 1582cfebd6719b2d2373547994b3dca5c8c569c0

* Bugfix: Do not spin on accept() with EMFILE

* Improvements to readline.js (Trent Mick, Johan Euphrosine, Brian White)

* Safe constructors (missing 'new' doesn't segfault)

* Fix process.nextTick so thrown errors don't confuse it.
  (Benjamin Thomas)

* Allow Strings for ports on net.Server.listen (Bradley Meck)

* fs bugfixes (Tj Holowaychuk, Tobie Langel, Marco Rogers, isaacs)

* http bug fixes (Fedor Indutny, Mikeal Rogers)

* Faster buffers; breaks C++ API (Tim-Smart, Stéphan Kochen)

* crypto, tls improvements (Paul Querna)

* Add lfs flags to node addon script

* Simpler querystring parsing; breaks API (Peter Griess)

* HTTP trailers (Mark Nottingham)

* http 100-continue support (Mark Nottingham)

* Module system simplifications (Herbert Vojčík, isaacs, Tim-Smart)
  - remove require.async
  - remove registerExtension, add .extensions
  - expose require.resolve
  - expose require.cache
  - require looks in  node_modules folders

* Add --eval command line option (TJ Holowaychuk)

* Commas last in sys.inspect

* Constants moved from process object to require('constants')

* Fix parsing of linux memory (Vitali Lovich)

* inspect shows function names (Jorge Chamorro Bieling)

* uncaughtException corner cases (Felix Geisendörfer)

* TCP clients now buffer writes before connection

* Rename sys module to 'util' (Micheil Smith)

* Properly set stdio handlers to blocking on SIGTERM and SIGINT
  (Tom Hughes)

* Add destroy methods to HTTP messages

* base64 improvements (isaacs, Jorge Chamorro Bieling)

* API for defining REPL commands (Sami Samhuri)

* child_process.exec timeout fix (Aaron Heckmann)

* Upgrade V8 to 2.5.1, Libev to 4.00, libeio, http-parser


2010.08.20, Version 0.2.0, 9283e134e558900ba89d9a33c18a9bdedab07cb9

* process.title support for FreeBSD, Macintosh, Linux

* Fix OpenSSL 100% CPU usage on error (Illarionov Oleg)

* Implement net.Server.maxConnections.

* Fix process.platform, add process.version.

* Add --without-snapshot configure option.

* Readline REPL improvements (Trent Mick)

* Bug fixes.

* Upgrade V8 to 2.3.8


2010.08.13, Version 0.1.104, b14dd49222687c12f3e8eac597cff4f2674f84e8

* Various bug fixes (console, querystring, require)

* Set cwd for child processes (Bert Belder)

* Tab completion for readline (Trent Mick)

* process.title getter/setter for OSX, Linux, Cygwin.
	(Rasmus Andersson, Bert Belder)

* Upgrade V8 to 2.3.6


2010.08.04, Version 0.1.103, 0b925d075d359d03426f0b32bb58a5e05825b4ea

* Implement keep-alive for http.Client (Mikeal Rogers)

* base64 fixes. (Ben Noordhuis)

* Fix --debug-brk (Danny Coates)

* Don't let path.normalize get above the root. (Isaac Schlueter)

* Allow signals to be used with process.on in addition to
  process.addListener. (Brian White)

* Globalize the Buffer object

* Use kqueue on recent macintosh builds

* Fix addrlen for unix_dgram sockets (Benjamin Kramer)

* Fix stats.isDirectory() and friends (Benjamin Kramer)

* Upgrade http-parser, V8 to 2.3.5


2010.07.25, Version 0.1.102, 2a4568c85f33869c75ff43ccd30f0ec188b43eab

* base64 encoding for Buffers.

* Buffer support for Cipher, Decipher, Hmac, Sign and Verify
  (Andrew Naylor)

* Support for reading byte ranges from files using fs.createReadStream.
  (Chandra Sekar)

* Fix Buffer.toString() on 0-length slices. (Peter Griess)

* Cache modules based on filename rather than ID (Isaac Schlueter)

* querystring improvments (Jan Kassens, Micheil Smith)

* Support DEL in the REPL. (Jérémy Lal)

* Upgrade http-parser, upgrade V8 to 2.3.2


2010.07.16, Version 0.1.101, 0174ceb6b24caa0bdfc523934c56af9600fa9b58

* Added env to child_process.exec (Сергей Крыжановский)

* Allow modules to optionally be loaded in separate contexts
  with env var NODE_MODULE_CONTEXTS=1.

* setTTL and setBroadcast for dgram (Matt Ranney)

* Use execPath for default NODE_PATH, not installPrefix
  (Isaac Schlueter)

* Support of console.dir + console.assert (Jerome Etienne)

* on() as alias to addListener()

* Use javascript port of Ronn to build docs (Jérémy Lal)

* Upgrade V8 to 2.3.0


2010.07.03, Version 0.1.100, a6b8586e947f9c3ced180fe68c233d0c252add8b

* process.execPath (Marshall Culpepper)

* sys.pump (Mikeal Rogers)

* Remove ini and mjsunit libraries.

* Introduce console.log() and friends.

* Switch order of arguments for Buffer.write (Blake Mizerany)

* On overlapping buffers use memmove (Matt Ranney)

* Resolve .local domains with getaddrinfo()

* Upgrade http-parser, V8 to 2.2.21


2010.06.21, Version 0.1.99, a620b7298f68f68a855306437a3b60b650d61d78

* Datagram sockets (Paul Querna)

* fs.writeFile could not handle utf8 (Felix Geisendörfer)
  and now accepts Buffers (Aaron Heckmann)

* Fix crypto memory leaks.

* A replacement for decodeURIComponent that doesn't throw.
  (Isaac Schlueter)

* Only concatenate some incoming HTTP headers. (Peter Griess)

* Upgrade V8 to 2.2.18


2010.06.11, Version 0.1.98, 10d8adb08933d1d4cea60192c2a31c56d896733d

* Port to Windows/Cygwin (Raffaele Sena)

* File descriptor passing on unix sockets. (Peter Griess)

* Simple, builtin readline library. REPL is now entered by
  executing "node" without arguments.

* Add a parameter to spawn() that sets the child's stdio file
  descriptors. (Orlando Vazquez)

* Upgrade V8 to 2.2.16, http-parser fixes, upgrade c-ares to 1.7.3.


2010.05.29, Version 0.1.97, 0c1aa36835fa6a3557843dcbc6ed6714d353a783

* HTTP throttling: outgoing messages emit 'drain' and write() returns false
  when send buffer is full.

* API: readFileSync without encoding argument now returns a Buffer

* Improve Buffer C++ API; addons now compile with debugging symbols.

* Improvements to  path.extname() and REPL; add fs.chown().

* fs.ReadStream now emits buffers, fs.readFileSync returns buffers.

* Bugfix: parsing HTTP responses to HEAD requests.

* Port to OpenBSD.

* Upgrade V8 to 2.2.12, libeio, http-parser.


2010.05.21, Version 0.1.96, 9514a4d5476225e8c8310ce5acae2857033bcaaa

* Thrown errors in http and socket call back get bubbled up.

* Add fs.fsync (Andrew Johnston)

* Bugfix: signal unregistering (Jonas Pfenniger)

* Added better error messages for async and sync fs calls with paths
  (TJ Holowaychuk)

* Support arrays and strings in buffer constructor.
  (Felix Geisendörfer)

* Fix errno reporting in DNS exceptions.

* Support buffers in fs.WriteStream.write.

* Bugfix: Safely decode a utf8 streams that are broken on a multbyte
  character (http and net). (Felix Geisendörfer)

* Make Buffer's C++ constructor public.

* Deprecate sys.p()

* FIX path.dirname('/tmp') => '/'. (Jonathan Rentzsch)


2010.05.13, Version 0.1.95, 0914d33842976c2c870df06573b68f9192a1fb7a

* Change GC idle notify so that it runs alongside setInterval

* Install node_buffer.h on make install

* fs.readFile returns Buffer by default (Tim Caswell)

* Fix error reporting in child_process callbacks

* Better logic for testing if an argument is a port

* Improve error reporting (single line "node.js:176:9" errors)

* Bugfix: Some http responses being truncated (appeared in 0.1.94)

* Fix long standing net idle timeout bugs. Enable 2 minute timeout
  by default in HTTP servers.

* Add fs.fstat (Ben Noordhuis)

* Upgrade to V8 2.2.9


2010.05.06, Version 0.1.94, f711d5343b29d1e72e87107315708e40951a7826

* Look in /usr/local/lib/node for modules, so that there's a way
  to install modules globally (Issac Schlueter)

* SSL improvements (Rhys Jones, Paulo Matias)

* Added c-ares headers for linux-arm (Jonathan Knezek)

* Add symbols to release build

* HTTP upgrade improvements, docs (Micheil Smith)

* HTTP server emits 'clientError' instead of printing message

* Bugfix: Don't emit 'error' twice from http.Client

* Bugfix: Ignore SIGPIPE

* Bugfix: destroy() instead of end() http connection at end of
  pipeline

* Bugfix: http.Client may be prematurely released back to the
  free pool.  (Thomas Lee)

* Upgrade V8 to 2.2.8


2010.04.29, Version 0.1.93, 557ba6bd97bad3afe0f9bd3ac07efac0a39978c1

  * Fixed no 'end' event on long chunked HTTP messages
    https://github.com/joyent/node/issues/77

  * Remove legacy modules http_old and tcp_old

  * Support DNS MX queries (Jérémy Lal)

  * Fix large socket write (tlb@tlb.org)

  * Fix child process exit codes (Felix Geisendörfer)

  * Allow callers to disable PHP/Rails style parameter munging in
    querystring.stringify (Thomas Lee)

  * Upgrade V8 to 2.2.6


2010.04.23, Version 0.1.92, caa828a242f39b6158084ef4376355161c14fe34

  * OpenSSL support. Still undocumented (see tests). (Rhys Jones)

  * API: Unhandled 'error' events throw.

  * Script class with eval-function-family in binding('evals') plus tests.
    (Herbert Vojcik)

  * stream.setKeepAlive (Julian Lamb)

  * Bugfix: Force no body on http 204 and 304

  * Upgrade Waf to 1.5.16, V8 to 2.2.4.2


2010.04.15, Version 0.1.91, 311d7dee19034ff1c6bc9098c36973b8d687eaba

  * Add incoming.httpVersion

  * Object.prototype problem with C-Ares binding

  * REPL can be run from multiple different streams. (Matt Ranney)

  * After V8 heap is compact, don't use a timer every 2 seconds.

  * Improve nextTick implementation.

  * Add primative support for Upgrading HTTP connections.
    (See commit log for docs 760bba5)

  * Add timeout and maxBuffer options to child_process.exec

  * Fix bugs.

  * Upgrade V8 to 2.2.3.1


2010.04.09, Version 0.1.90, 07e64d45ffa1856e824c4fa6afd0442ba61d6fd8

  * Merge writing of networking system (net2)
   - New Buffer object for binary data.
   - Support UNIX sockets, Pipes
   - Uniform stream API
   - Currently no SSL
   - Legacy modules can be accessed at 'http_old' and 'tcp_old'

  * Replace udns with c-ares. (Krishna Rajendran)

  * New documentation system using Markdown and Ronn
    (Tim Caswell, Micheil Smith)

  * Better idle-time GC

  * Countless small bug fixes.

  * Upgrade V8 to 2.2.X, WAF 1.5.15


2010.03.19, Version 0.1.33, 618296ef571e873976f608d91a3d6b9e65fe8284

  * Include lib/ directory in node executable. Compile on demand.

  * evalcx clean ups (Isaac Z. Schlueter, Tim-Smart)

  * Various fixes, clean ups

  * V8 upgraded to 2.1.5


2010.03.12, Version 0.1.32, 61c801413544a50000faa7f58376e9b33ba6254f

  * Optimize event emitter for single listener

  * Add process.evalcx, require.registerExtension (Tim Smart)

  * Replace --cflags with --vars

  * Fix bugs in fs.create*Stream (Felix Geisendörfer)

  * Deprecate process.mixin, process.unloop

  * Remove the 'Error: (no message)' exceptions, print stack
    trace instead

  * INI parser bug fixes (Isaac Schlueter)

  * FreeBSD fixes (Vanilla Hsu)

  * Upgrade to V8 2.1.3, WAF 1.5.14a, libev


2010.03.05, Version 0.1.31, 39b63dfe1737d46a8c8818c92773ef181fd174b3

  * API: - Move process.watchFile into fs module
         - Move process.inherits to sys

  * Improve Solaris port

  * tcp.Connection.prototype.write now returns boolean to indicate if
    argument was flushed to the kernel buffer.

  * Added fs.link, fs.symlink, fs.readlink, fs.realpath
    (Rasmus Andersson)

  * Add setgid,getgid (James Duncan)

  * Improve sys.inspect (Benjamin Thomas)

  * Allow passing env to child process (Isaac Schlueter)

  * fs.createWriteStream, fs.createReadStream (Felix Geisendörfer)

  * Add INI parser (Rob Ellis)

  * Bugfix: fs.readFile handling encoding (Jacek Becela)

  * Upgrade V8 to 2.1.2


2010.02.22, Version 0.1.30, bb0d1e65e1671aaeb21fac186b066701da0bc33b

  * Major API Changes

    - Promises removed. See
      http://groups.google.com/group/nodejs/msg/426f3071f3eec16b
      http://groups.google.com/group/nodejs/msg/df199d233ff17efa
      The API for fs was

         fs.readdir("/usr").addCallback(function (files) {
           puts("/usr files: " + files);
         });

      It is now

         fs.readdir("/usr", function (err, files) {
           if (err) throw err;
           puts("/usr files: " + files);
         });

    - Synchronous fs operations exposed, use with care.

    - tcp.Connection.prototype.readPause() and readResume()
      renamed to pause() and resume()

    - http.ServerResponse.prototype.sendHeader() renamed to
      writeHeader(). Now accepts reasonPhrase.

  * Compact garbage on idle.

  * Configurable debug ports, and --debug-brk (Zoran Tomicic)

  * Better command line option parsing (Jeremy Ashkenas)

  * Add fs.chmod (Micheil Smith), fs.lstat (Isaac Z. Schlueter)

  * Fixes to process.mixin (Rasmus Andersson, Benjamin Thomas)

  * Upgrade V8 to 2.1.1


2010.02.17, Version 0.1.29, 87d5e5b316a4276bcf881f176971c1a237dcdc7a

  * Major API Changes
    - Remove 'file' module
    - require('posix') -----------------> require('fs')
    - fs.cat ---------------------------> fs.readFile
    - file.write -----------------------> fs.writeFile
    - TCP 'receive' event --------------> 'data'
    - TCP 'eof' event ------------------> 'end'
    - TCP send() -----------------------> write()
    - HTTP sendBody() ------------------> write()
    - HTTP finish() --------------------> close()
    - HTTP 'body' event ----------------> 'data'
    - HTTP 'complete' event ------------> 'end'
    - http.Client.prototype.close() (formerly finish()) no longer
      takes an argument. Add the 'response' listener manually.
    - Allow strings for the flag argument to fs.open
      ("r", "r+", "w", "w+", "a", "a+")

  * Added multiple arg support for sys.puts(), print(), etc.
    (tj@vision-media.ca)

  * sys.inspect(Date) now shows the date value (Mark Hansen)

  * Calculate page size with getpagesize for armel (Jérémy Lal)

  * Bugfix: stderr flushing.

  * Bugfix: Promise late chain (Yuichiro MASUI)

  * Bugfix: wait() on fired promises
    (Felix Geisendörfer, Jonas Pfenniger)

  * Bugfix: Use InstanceTemplate() instead of PrototypeTemplate() for
    accessor methods. Was causing a crash with Eclipse debugger.
    (Zoran Tomicic)

  * Bugfix: Throw from connection.connect if resolving.
    (Reported by James Golick)


2010.02.09, Version 0.1.28, 49de41ef463292988ddacfb01a20543b963d9669

  * Use Google's jsmin.py which can be used for evil.

  * Add posix.truncate()

  * Throw errors from server.listen()

  * stdio bugfix (test by Mikeal Rogers)

  * Module system refactor (Felix Geisendörfer, Blaine Cook)

  * Add process.setuid(), getuid() (Michael Carter)

  * sys.inspect refactor (Tim Caswell)

  * Multipart library rewrite (isaacs)


2010.02.03, Version 0.1.27, 0cfa789cc530848725a8cb5595224e78ae7b9dd0

  * Implemented __dirname (Felix Geisendörfer)

  * Downcase process.ARGV, process.ENV, GLOBAL
    (now process.argv, process.env, global)

  * Bug Fix: Late promise promise callbacks firing
    (Felix Geisendörfer, Jonas Pfenniger)

  * Make assert.AssertionError instance of Error

  * Removed inline require call for querystring
    (self@cloudhead.net)

  * Add support for MX, TXT, and SRV records in DNS module.
    (Blaine Cook)

  * Bugfix: HTTP client automatically reconnecting

  * Adding OS X .dmg build scripts. (Standa Opichal)

  * Bugfix: ObjectWrap memory leak

  * Bugfix: Multipart handle Content-Type headers with charset
    (Felix Geisendörfer)

  * Upgrade http-parser to fix header overflow attack.

  * Upgrade V8 to 2.1.0

  * Various other bug fixes, performance improvements.


2010.01.20, Version 0.1.26, da00413196e432247346d9e587f8c78ce5ceb087

  * Bugfix, HTTP eof causing crash (Ben Williamson)

  * Better error message on SyntaxError

  * API: Move Promise and EventEmitter into 'events' module

  * API: Add process.nextTick()

  * Allow optional params to setTimeout, setInterval
    (Micheil Smith)

  * API: change some Promise behavior (Felix Geisendörfer)
    - Removed Promise.cancel()
    - Support late callback binding
    - Make unhandled Promise errors throw an exception

  * Upgrade V8 to 2.0.6.1

  * Solaris port (Erich Ocean)


2010.01.09, Version 0.1.25, 39ca93549af91575ca9d4cbafd1e170fbcef3dfa

  * sys.inspect() improvements (Tim Caswell)

  * path module improvements (isaacs, Benjamin Thomas)

  * API: request.uri -> request.url
    It is no longer an object, but a string. The 'url' module
    was addded to parse that string. That is, node no longer
    parses the request URL automatically.

       require('url').parse(request.url)

    is roughly equivlent to the old request.uri object.
    (isaacs)

  * Bugfix: Several libeio related race conditions.

  * Better errors for multipart library (Felix Geisendörfer)

  * Bugfix: Update node-waf version to 1.5.10

  * getmem for freebsd (Vanilla Hsu)


2009.12.31, Version 0.1.24, 642c2773a7eb2034f597af1cd404b9e086b59632

  * Bugfix: don't chunk responses to HTTP/1.0 clients, even if
    they send Connection: Keep-Alive (e.g. wget)

  * Bugfix: libeio race condition

  * Bugfix: Don't segfault on unknown http method

  * Simplify exception reporting

  * Upgrade V8 to 2.0.5.4


2009.12.22, Version 0.1.23, f91e347eeeeac1a8bd6a7b462df0321b60f3affc

  * Bugfix: require("../blah") issues (isaacs)

  * Bugfix: posix.cat (Jonas Pfenniger)

  * Do not pause request for multipart parsing (Felix Geisendörfer)


2009.12.19, Version 0.1.22, a2d809fe902f6c4102dba8f2e3e9551aad137c0f

  * Bugfix: child modules get wrong id with "index.js" (isaacs)

  * Bugfix: require("../foo") cycles (isaacs)

  * Bugfix: require() should throw error if module does.

  * New URI parser stolen from Narwhal (isaacs)

  * Bugfix: correctly check kqueue and epoll. (Rasmus Andersson)

  * Upgrade WAF to 1.5.10

  * Bugfix: posix.statSync() was crashing

  * Statically define string symbols for performance improvement

  * Bugfix: ARGV[0] weirdness

  * Added superCtor to ctor.super_ instead superCtor.prototype.
    (Johan Dahlberg)

  * http-parser supports webdav methods

  * API: http.Client.prototype.request() (Christopher Lenz)


2009.12.06, Version 0.1.21, c6affb64f96a403a14d20035e7fbd6d0ce089db5

  * Feature: Add HTTP client TLS support (Rhys Jones)

  * Bugfix: use --jobs=1 with WAF

  * Bugfix: Don't use chunked encoding for 1.0 requests

  * Bugfix: Duplicated header weren't handled correctly

  * Improve sys.inspect (Xavier Shay)

  * Upgrade v8 to 2.0.3

  * Use CommonJS assert API (Felix Geisendörfer, Karl Guertin)


2009.11.28, Version 0.1.20, aa42c6790da8ed2cd2b72051c07f6251fe1724d8

  * Add gnutls version to configure script

  * Add V8 heap info to process.memoryUsage()

  * process.watchFile callback has 2 arguments with the stat object
    (choonkeat@gmail.com)


2009.11.28, Version 0.1.19, 633d6be328708055897b72327b88ac88e158935f

  * Feature: Initial TLS support for TCP servers and clients.
    (Rhys Jones)

  * Add options to process.watchFile()

  * Add process.umask() (Friedemann Altrock)

  * Bugfix: only detach timers when active.

  * Bugfix: lib/file.js write(), shouldn't always emit errors or success
    (onne@onnlucky.com)

  * Bugfix: Memory leak in fs.write
    (Reported by onne@onnlucky.com)

  * Bugfix: Fix regular expressions detecting outgoing message headers.
    (Reported by Elliott Cable)

  * Improvements to Multipart parser (Felix Geisendörfer)

  * New HTTP parser

  * Upgrade v8 to 2.0.2


2009.11.17, Version 0.1.18, 027829d2853a14490e6de9fc5f7094652d045ab8

  * Feature: process.watchFile() process.unwatchFile()

  * Feature: "uncaughtException" event on process
    (Felix Geisendörfer)

  * Feature: 'drain' event to tcp.Connection

  * Bugfix: Promise.timeout() blocked the event loop
    (Felix Geisendörfer)

  * Bugfix: sendBody() and chunked utf8 strings
    (Felix Geisendörfer)

  * Supply the strerror as a second arg to the tcp.Connection close
    event (Johan Sørensen)

  * Add EventEmitter.removeListener (frodenius@gmail.com)

  * Format JSON for inspecting objects (Felix Geisendörfer)

  * Upgrade libev to latest CVS


2009.11.07, Version 0.1.17, d1f69ef35dac810530df8249d523add168e09f03

  * Feature: process.chdir() (Brandon Beacher)

  * Revert http parser upgrade. (b893859c34f05db5c45f416949ebc0eee665cca6)
    Broke keep-alive.

  * API: rename process.inherits to sys.inherits


2009.11.03, Version 0.1.16, 726865af7bbafe58435986f4a193ff11c84e4bfe

  * API: Use CommonJS-style module requiring
    - require("/sys.js") becomes require("sys")
    - require("circle.js") becomes require("./circle")
    - process.path.join() becomes require("path").join()
    - __module becomes module

  * API: Many namespacing changes
    - Move node.* into process.*
    - Move node.dns into module "dns"
    - Move node.fs into module "posix"
    - process is no longer the global object. GLOBAL is.

  For more information on the API changes see:
    http://thread.gmane.org/gmane.comp.lang.javascript.nodejs/6
    http://thread.gmane.org/gmane.comp.lang.javascript.nodejs/14

  * Feature: process.platform, process.memoryUsage()

  * Feature: promise.cancel() (Felix Geisendörfer)

  * Upgrade V8 to 1.3.18


2009.10.28, Version 0.1.15, eca2de73ed786b935507fd1c6faccd8df9938fd3

  * Many build system fixes (esp. for OSX users)

  * Feature: promise.timeout() (Felix Geisendörfer)

  * Feature: Added external interface for signal handlers, process.pid, and
    process.kill() (Brandon Beacher)

  * API: Rename node.libraryPaths to require.paths

  * Bugfix: 'data' event for stdio should emit a string

  * Large file support

  * Upgrade http_parser

  * Upgrade v8 to 1.3.16


2009.10.09, Version 0.1.14, b12c809bb84d1265b6a4d970a5b54ee8a4890513

  * Feature: Improved addon builds with node-waf

  * Feature: node.SignalHandler (Brandon Beacher)

  * Feature: Enable V8 debugging (but still need to make a debugger)

  * API: Rename library /utils.js to /sys.js

  * Clean up Node's build system

  * Don't use parseUri for HTTP server

  * Remove node.pc

  * Don't use /bin/sh to create child process except with exec()

  * API: Add __module to reference current module

  * API: Remove include() add node.mixin()

  * Normalize http headers; "Content-Length" becomes "content-length"

  * Upgrade V8 to 1.3.15


2009.09.30, Version 0.1.13, 58493bb05b3da3dc8051fabc0bdea9e575c1a107

  * Feature: Multipart stream parser (Felix Geisendörfer)

  * API: Move node.puts(), node.exec() and others to /utils.js

  * API: Move http, tcp libraries to /http.js and /tcp.js

  * API: Rename node.exit() to process.exit()

  * Bugfix: require() and include() should work in callbacks.

  * Pass the Host header in http.cat calls

  * Add warning when coroutine stack size grows too large.

  * Enhance repl library (Ray Morgan)

  * Bugfix: build script for
      GCC 4.4 (removed -Werror in V8),
      on Linux 2.4,
      and with Python 2.4.4.

  * Add read() and write() to /file.js to read and write
    whole files at once.


2009.09.24, Version 0.1.12, 2f56ccb45e87510de712f56705598b3b4e3548ec

  * Feature: System modules, node.libraryPaths

  * API: Remove "raw" encoding, rename "raws" to "binary".

  * API: Added connection.setNoDElay() to disable Nagle algo.

  * Decrease default TCP server backlog to 128

  * Bugfix: memory leak involving node.fs.* methods.

  * Upgrade v8 to 1.3.13


2009.09.18, Version 0.1.11, 5ddc4f5d0c002bac0ae3d62fc0dc58f0d2d83ec4

  * API: default to utf8 encoding for node.fs.cat()

  * API: add node.exec()

  * API: node.fs.read() takes a normal encoding parameter.

  * API: Change arguments of emit(), emitSuccess(), emitError()

  * Bugfix: node.fs.write() was stack allocating buffer.

  * Bugfix: ReportException shouldn't forget the top frame.

  * Improve buffering for HTTP outgoing messages

  * Fix and reenable x64 macintosh build.

  * Upgrade v8 to 1.3.11


2009.09.11, Version 0.1.10, 12bb0d46ce761e3d00a27170e63b40408c15b558

  * Feature: raw string encoding "raws"

  * Feature: access to environ through "ENV"

  * Feature: add isDirectory, isFile, isSocket, ... methods
    to stats object.

  * Bugfix: Internally use full paths when loading modules
    this fixes a shebang loading problem.

  * Bugfix: Add '--' command line argument for seperating v8
    args from program args.

  * Add man page.

  * Add node-repl

  * Upgrade v8 to 1.3.10

2009.09.05, Version 0.1.9, d029764bb32058389ecb31ed54a5d24d2915ad4c

  * Bugfix: Compile on Snow Leopard.

  * Bugfix: Malformed URIs raising exceptions.

2009.09.04, Version 0.1.8, e6d712a937b61567e81b15085edba863be16ba96

  * Feature: External modules

  * Feature: setTimeout() for node.tcp.Connection

  * Feature: add node.cwd(), node.fs.readdir(), node.fs.mkdir()

  * Bugfix: promise.wait() releasing out of order.

  * Bugfix: Asyncly do getaddrinfo() on Apple.

  * Disable useless evcom error messages.

  * Better stack traces.

  * Built natively on x64.

  * Upgrade v8 to 1.3.9

2009.08.27, Version 0.1.7, f7acef9acf8ba8433d697ad5ed99d2e857387e4b

  * Feature: global 'process' object. Emits "exit".

  * Feature: promise.wait()

  * Feature: node.stdio

  * Feature: EventEmitters emit "newListener" when listeners are
    added

  * API:  Use flat object instead of array-of-arrays for HTTP
    headers.

  * API: Remove buffered file object (node.File)

  * API: require(), include() are synchronous. (Uses
    continuations.)

  * API: Deprecate onLoad and onExit.

  * API: Rename node.Process to node.ChildProcess

  * Refactor node.Process to take advantage of evcom_reader/writer.

  * Upgrade v8 to 1.3.7

2009.08.22, Version 0.1.6, 9c97b1db3099d61cd292aa59ec2227a619f3a7ab

  * Bugfix: Ignore SIGPIPE.

2009.08.21, Version 0.1.5, b0fd3e281cb5f7cd8d3a26bd2b89e1b59998e5ed

  * Bugfix: Buggy connections could crash node.js. Now check
    connection before sending data every time (Kevin van Zonneveld)

  * Bugfix: stdin fd (0) being ignored by node.File. (Abe Fettig)

  * API: Remove connnection.fullClose()

  * API: Return the EventEmitter from addListener for chaining.

  * API: tcp.Connection "disconnect" event renamed to "close"

  * Upgrade evcom
    Upgrade v8 to 1.3.6

2009.08.13, Version 0.1.4, 0f888ed6de153f68c17005211d7e0f960a5e34f3

  * Major refactor to evcom.

  * Enable test-tcp-many-clients.

  * Add -m32 gcc flag to udns.

  * Add connection.readPause() and connection.readResume()
    Add IncomingMessage.prototype.pause() and resume().

  * Fix http benchmark. Wasn't correctly dispatching.

  * Bugfix: response.setBodyEncoding("ascii") not working.

  * Bugfix: Negative ints in HTTP's on_body and node.fs.read()

  * Upgrade v8 to 1.3.4
    Upgrade libev to 3.8
    Upgrade http_parser to v0.2

2009.08.06, Version 0.1.3, 695f0296e35b30cf8322fd1bd934810403cca9f3

  * Upgrade v8 to 1.3.2

  * Bugfix: node.http.ServerRequest.setBodyEncoding('ascii') not
    working

  * Bugfix: node.encodeUtf8 was broken. (Connor Dunn)

  * Add ranlib to udns Makefile.

  * Upgrade evcom - fix accepting too many connections issue.

  * Initial support for shebang

  * Add simple command line switches

  * Add node.version API


2009.08.01, Version 0.1.2, 025a34244d1cea94d6d40ad7bf92671cb909a96c

  * Add DNS API

  * node.tcp.Server's backlog option is now an argument to listen()

  * Upgrade V8 to 1.3.1

  * Bugfix: Default to chunked for client requests without
    Content-Length.

  * Bugfix: Line numbers in stack traces.

  * Bugfix: negative integers in raw encoding stream

  * Bugfix: node.fs.File was not passing args to promise callbacks.


2009.07.27, Version 0.1.1, 77d407df2826b20e9177c26c0d2bb4481e497937

  * Simplify and clean up ObjectWrap.

  * Upgrade liboi (which is now called evcom)
    Upgrade libev to 3.7
    Upgrade V8 to 1.2.14

  * Array.prototype.encodeUtf8 renamed to node.encodeUtf8(array)

  * Move EventEmitter.prototype.emit() completely into C++.

  * Bugfix: Fix memory leak in event emitters.
    http://groups.google.com/group/nodejs/browse_thread/thread/a8d1dfc2fd57a6d1

  * Bugfix: Had problems reading scripts with non-ascii characters.

  * Bugfix: Fix Detach() in node::Server

  * Bugfix: Sockets not properly reattached if reconnected during
    disconnect event.

  * Bugfix: Server-side clients not attached between creation and
    on_connect.

  * Add 'close' event to node.tcp.Server

  * Simplify and clean up http.js. (Takes more advantage of event
    infrastructure.)

  * Add benchmark scripts. Run with "make benchmark".


2009.06.30, Version 0.1.0, 0fe44d52fe75f151bceb59534394658aae6ac328

  * Update documentation, use asciidoc.

  * EventEmitter and Promise interfaces. (Breaks previous API.)

  * Remove node.Process constructor in favor of node.createProcess

  * Add -m32 flags for compiling on x64 platforms.
    (Thanks to András Bártházi)

  * Upgrade v8 to 1.2.10 and libev to 3.6

  * Bugfix: Timer::RepeatSetter wasn't working.

  * Bugfix: Spawning many processes in a loop
    (reported by Felix Geisendörfer)


2009.06.24, Version 0.0.6, fbe0be19ebfb422d8fa20ea5204c1713e9214d5f

  * Load modules via HTTP URLs (Urban Hafner)

  * Bugfix: Add HTTPConnection->size() and HTTPServer->size()

  * New node.Process API

  * Clean up build tools, use v8's test runner.

  * Use ev_unref() instead of starting/stopping the eio thread
    pool watcher.


2009.06.18, Version 0.0.5, 3a2b41de74b6c343b8464a68eff04c4bfd9aebea

  * Support for IPv6

  * Remove namespace node.constants

  * Upgrade v8 to 1.2.8.1

  * Accept ports as strings in the TCP client and server.

  * Bugfix: HTTP Client race

  * Bugfix: freeaddrinfo() wasn't getting called after
    getaddrinfo() for TCP servers

  * Add "opening" to TCP client readyState

  * Add remoteAddress to TCP client

  * Add global print() function.


2009.06.13, Version 0.0.4, 916b9ca715b229b0703f0ed6c2fc065410fb189c

 * Add interrupt() method to server-side HTTP requests.

 * Bugfix: onBodyComplete was not getting called on server-side
   HTTP


2009.06.11, Version 0.0.3, 6e0dfe50006ae4f5dac987f055e0c9338662f40a

 * Many bug fixes including the problem with http.Client on
   macintosh

 * Upgrades v8 to 1.2.7

 * Adds onExit hook

 * Guard against buffer overflow in http parser

 * require() and include() now need the ".js" extension

 * http.Client uses identity transfer encoding by default.<|MERGE_RESOLUTION|>--- conflicted
+++ resolved
@@ -1,4 +1,3 @@
-<<<<<<< HEAD
 2013.08.06, Version 0.11.5 (Unstable)
 
 * v8: upgrade to 3.20.11
@@ -215,29 +214,26 @@
 * console: `console.dir()` bypasses inspect() methods (Nathan Rajlich)
 
 
+2013.08.16, Version 0.10.16 (Stable), 50b4c905a4425430ae54db4906f88982309e128d
+
+* v8: back-port fix for CVE-2013-2882
+
+* npm: Upgrade to 1.3.8
+
+* crypto: fix assert() on malformed hex input (Ben Noordhuis)
+
+* crypto: fix memory leak in randomBytes() error path (Ben Noordhuis)
+
+* events: fix memory leak, don't leak event names (Ben Noordhuis)
+
+* http: Handle hex/base64 encodings properly (isaacs)
+
+* http: improve chunked res.write(buf) performance (Ben Noordhuis)
+
+* stream: Fix double pipe error emit (Eran Hammer)
+
+
 2013.07.25, Version 0.10.15 (Stable), 2426d65af860bda7be9f0832a99601cc43c6cf63
-=======
-2013.08.16, Version 0.10.16 (Stable)
-
-* v8: back-port fix for CVE-2013-2882
-
-* npm: Upgrade to 1.3.8
-
-* crypto: fix assert() on malformed hex input (Ben Noordhuis)
-
-* crypto: fix memory leak in randomBytes() error path (Ben Noordhuis)
-
-* events: fix memory leak, don't leak event names (Ben Noordhuis)
-
-* http: Handle hex/base64 encodings properly (isaacs)
-
-* http: improve chunked res.write(buf) performance (Ben Noordhuis)
-
-* stream: Fix double pipe error emit (Eran Hammer)
-
-
-2013.07.25, Version 0.10.15 (Stable)
->>>>>>> 0c2960ef
 
 * src: fix process.getuid() return value (Ben Noordhuis)
 
