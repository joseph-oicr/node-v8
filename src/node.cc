// Copyright Joyent, Inc. and other Node contributors.
//
// Permission is hereby granted, free of charge, to any person obtaining a
// copy of this software and associated documentation files (the
// "Software"), to deal in the Software without restriction, including
// without limitation the rights to use, copy, modify, merge, publish,
// distribute, sublicense, and/or sell copies of the Software, and to permit
// persons to whom the Software is furnished to do so, subject to the
// following conditions:
//
// The above copyright notice and this permission notice shall be included
// in all copies or substantial portions of the Software.
//
// THE SOFTWARE IS PROVIDED "AS IS", WITHOUT WARRANTY OF ANY KIND, EXPRESS
// OR IMPLIED, INCLUDING BUT NOT LIMITED TO THE WARRANTIES OF
// MERCHANTABILITY, FITNESS FOR A PARTICULAR PURPOSE AND NONINFRINGEMENT. IN
// NO EVENT SHALL THE AUTHORS OR COPYRIGHT HOLDERS BE LIABLE FOR ANY CLAIM,
// DAMAGES OR OTHER LIABILITY, WHETHER IN AN ACTION OF CONTRACT, TORT OR
// OTHERWISE, ARISING FROM, OUT OF OR IN CONNECTION WITH THE SOFTWARE OR THE
// USE OR OTHER DEALINGS IN THE SOFTWARE.

#include "node.h"
#include "req_wrap.h"
#include "handle_wrap.h"
#include "string_bytes.h"

#include "ares.h"
#include "uv.h"

#include "v8-debug.h"
#if defined HAVE_DTRACE || defined HAVE_ETW || defined HAVE_SYSTEMTAP
# include "node_dtrace.h"
#endif
#if defined HAVE_PERFCTR
# include "node_counters.h"
#endif

#include <locale.h>
#include <signal.h>
#include <stdio.h>
#include <stdlib.h>
#include <string.h>
#if !defined(_MSC_VER)
#include <strings.h>
#else
#define strcasecmp _stricmp
#endif
#include <limits.h> /* PATH_MAX */
#include <assert.h>
#if !defined(_MSC_VER)
#include <unistd.h> /* setuid, getuid */
#else
#include <direct.h>
#include <process.h>
#define getpid _getpid
#include <io.h>
#define umask _umask
typedef int mode_t;
#endif
#include <errno.h>
#include <sys/types.h>
#include "zlib.h"

#ifdef __POSIX__
# include <pwd.h> /* getpwnam() */
# include <grp.h> /* getgrnam() */
#endif

#include "node_buffer.h"
#include "node_file.h"
#include "node_http_parser.h"
#include "node_constants.h"
#include "node_javascript.h"
#include "node_version.h"
#include "node_string.h"
#if HAVE_OPENSSL
# include "node_crypto.h"
#endif
#if HAVE_SYSTEMTAP
#include "node_systemtap.h"
#endif
#include "node_script.h"
#include "v8_typed_array.h"

using namespace v8;

# ifdef __APPLE__
# include <crt_externs.h>
# define environ (*_NSGetEnviron())
# elif !defined(_MSC_VER)
extern char **environ;
# endif

namespace node {

ngx_queue_t handle_wrap_queue = { &handle_wrap_queue, &handle_wrap_queue };
ngx_queue_t req_wrap_queue = { &req_wrap_queue, &req_wrap_queue };

// declared in req_wrap.h
Persistent<String> process_symbol;
Persistent<String> domain_symbol;

// declared in node_internals.h
Persistent<Object> process;

static Persistent<Function> process_tickFromSpinner;
static Persistent<Function> process_tickCallback;

static Persistent<String> exports_symbol;

static Persistent<String> errno_symbol;
static Persistent<String> syscall_symbol;
static Persistent<String> errpath_symbol;
static Persistent<String> code_symbol;

static Persistent<String> rss_symbol;
static Persistent<String> heap_total_symbol;
static Persistent<String> heap_used_symbol;

static Persistent<String> fatal_exception_symbol;

static Persistent<String> enter_symbol;
static Persistent<String> exit_symbol;
static Persistent<String> disposed_symbol;


static bool print_eval = false;
static bool force_repl = false;
static bool trace_deprecation = false;
static bool throw_deprecation = false;
static char *eval_string = NULL;
static int option_end_index = 0;
static bool use_debug_agent = false;
static bool debug_wait_connect = false;
static int debug_port=5858;
static int max_stack_size = 0;
bool using_domains = false;

// used by C++ modules as well
bool no_deprecation = false;

static uv_idle_t tick_spinner;
static bool need_tick_cb;
static Persistent<String> tick_callback_sym;

static uv_check_t check_immediate_watcher;
static uv_idle_t idle_immediate_dummy;
static bool need_immediate_cb;
static Persistent<String> immediate_callback_sym;

// for quick ref to tickCallback values
static struct {
  uint32_t length;
  uint32_t index;
  uint32_t depth;
} tick_infobox;

#ifdef OPENSSL_NPN_NEGOTIATED
static bool use_npn = true;
#else
static bool use_npn = false;
#endif

#ifdef SSL_CTRL_SET_TLSEXT_SERVERNAME_CB
static bool use_sni = true;
#else
static bool use_sni = false;
#endif

// process-relative uptime base, initialized at start-up
static double prog_start_time;

static volatile bool debugger_running = false;
static uv_async_t dispatch_debug_messages_async;
static uv_async_t emit_debug_enabled_async;

// Declared in node_internals.h
Isolate* node_isolate = NULL;


static void Spin(uv_idle_t* handle, int status) {
  assert((uv_idle_t*) handle == &tick_spinner);
  assert(status == 0);

  // Avoid entering a V8 scope.
  if (!need_tick_cb) return;
  need_tick_cb = false;

  uv_idle_stop(&tick_spinner);

  HandleScope scope(node_isolate);

  if (process_tickFromSpinner.IsEmpty()) {
    Local<Value> cb_v = process->Get(String::New("_tickFromSpinner"));
    if (!cb_v->IsFunction()) {
      fprintf(stderr, "process._tickFromSpinner assigned to non-function\n");
      abort();
    }
    Local<Function> cb = cb_v.As<Function>();
    process_tickFromSpinner = Persistent<Function>::New(node_isolate, cb);
  }

  TryCatch try_catch;

  process_tickFromSpinner->Call(process, 0, NULL);

  if (try_catch.HasCaught()) {
    FatalException(try_catch);
  }
}


static Handle<Value> NeedTickCallback(const Arguments& args) {
  need_tick_cb = true;
  uv_idle_start(&tick_spinner, Spin);
  return Undefined(node_isolate);
}


static void CheckImmediate(uv_check_t* handle, int status) {
  assert(handle == &check_immediate_watcher);
  assert(status == 0);

  HandleScope scope(node_isolate);

  if (immediate_callback_sym.IsEmpty()) {
    immediate_callback_sym = NODE_PSYMBOL("_immediateCallback");
  }

  MakeCallback(process, immediate_callback_sym, 0, NULL);
}


static void IdleImmediateDummy(uv_idle_t* handle, int status) {
  // Do nothing. Only for maintaining event loop
  assert(handle == &idle_immediate_dummy);
  assert(status == 0);
}


static inline const char *errno_string(int errorno) {
#define ERRNO_CASE(e)  case e: return #e;
  switch (errorno) {

#ifdef EACCES
  ERRNO_CASE(EACCES);
#endif

#ifdef EADDRINUSE
  ERRNO_CASE(EADDRINUSE);
#endif

#ifdef EADDRNOTAVAIL
  ERRNO_CASE(EADDRNOTAVAIL);
#endif

#ifdef EAFNOSUPPORT
  ERRNO_CASE(EAFNOSUPPORT);
#endif

#ifdef EAGAIN
  ERRNO_CASE(EAGAIN);
#endif

#ifdef EWOULDBLOCK
# if EAGAIN != EWOULDBLOCK
  ERRNO_CASE(EWOULDBLOCK);
# endif
#endif

#ifdef EALREADY
  ERRNO_CASE(EALREADY);
#endif

#ifdef EBADF
  ERRNO_CASE(EBADF);
#endif

#ifdef EBADMSG
  ERRNO_CASE(EBADMSG);
#endif

#ifdef EBUSY
  ERRNO_CASE(EBUSY);
#endif

#ifdef ECANCELED
  ERRNO_CASE(ECANCELED);
#endif

#ifdef ECHILD
  ERRNO_CASE(ECHILD);
#endif

#ifdef ECONNABORTED
  ERRNO_CASE(ECONNABORTED);
#endif

#ifdef ECONNREFUSED
  ERRNO_CASE(ECONNREFUSED);
#endif

#ifdef ECONNRESET
  ERRNO_CASE(ECONNRESET);
#endif

#ifdef EDEADLK
  ERRNO_CASE(EDEADLK);
#endif

#ifdef EDESTADDRREQ
  ERRNO_CASE(EDESTADDRREQ);
#endif

#ifdef EDOM
  ERRNO_CASE(EDOM);
#endif

#ifdef EDQUOT
  ERRNO_CASE(EDQUOT);
#endif

#ifdef EEXIST
  ERRNO_CASE(EEXIST);
#endif

#ifdef EFAULT
  ERRNO_CASE(EFAULT);
#endif

#ifdef EFBIG
  ERRNO_CASE(EFBIG);
#endif

#ifdef EHOSTUNREACH
  ERRNO_CASE(EHOSTUNREACH);
#endif

#ifdef EIDRM
  ERRNO_CASE(EIDRM);
#endif

#ifdef EILSEQ
  ERRNO_CASE(EILSEQ);
#endif

#ifdef EINPROGRESS
  ERRNO_CASE(EINPROGRESS);
#endif

#ifdef EINTR
  ERRNO_CASE(EINTR);
#endif

#ifdef EINVAL
  ERRNO_CASE(EINVAL);
#endif

#ifdef EIO
  ERRNO_CASE(EIO);
#endif

#ifdef EISCONN
  ERRNO_CASE(EISCONN);
#endif

#ifdef EISDIR
  ERRNO_CASE(EISDIR);
#endif

#ifdef ELOOP
  ERRNO_CASE(ELOOP);
#endif

#ifdef EMFILE
  ERRNO_CASE(EMFILE);
#endif

#ifdef EMLINK
  ERRNO_CASE(EMLINK);
#endif

#ifdef EMSGSIZE
  ERRNO_CASE(EMSGSIZE);
#endif

#ifdef EMULTIHOP
  ERRNO_CASE(EMULTIHOP);
#endif

#ifdef ENAMETOOLONG
  ERRNO_CASE(ENAMETOOLONG);
#endif

#ifdef ENETDOWN
  ERRNO_CASE(ENETDOWN);
#endif

#ifdef ENETRESET
  ERRNO_CASE(ENETRESET);
#endif

#ifdef ENETUNREACH
  ERRNO_CASE(ENETUNREACH);
#endif

#ifdef ENFILE
  ERRNO_CASE(ENFILE);
#endif

#ifdef ENOBUFS
  ERRNO_CASE(ENOBUFS);
#endif

#ifdef ENODATA
  ERRNO_CASE(ENODATA);
#endif

#ifdef ENODEV
  ERRNO_CASE(ENODEV);
#endif

#ifdef ENOENT
  ERRNO_CASE(ENOENT);
#endif

#ifdef ENOEXEC
  ERRNO_CASE(ENOEXEC);
#endif

#ifdef ENOLINK
  ERRNO_CASE(ENOLINK);
#endif

#ifdef ENOLCK
# if ENOLINK != ENOLCK
  ERRNO_CASE(ENOLCK);
# endif
#endif

#ifdef ENOMEM
  ERRNO_CASE(ENOMEM);
#endif

#ifdef ENOMSG
  ERRNO_CASE(ENOMSG);
#endif

#ifdef ENOPROTOOPT
  ERRNO_CASE(ENOPROTOOPT);
#endif

#ifdef ENOSPC
  ERRNO_CASE(ENOSPC);
#endif

#ifdef ENOSR
  ERRNO_CASE(ENOSR);
#endif

#ifdef ENOSTR
  ERRNO_CASE(ENOSTR);
#endif

#ifdef ENOSYS
  ERRNO_CASE(ENOSYS);
#endif

#ifdef ENOTCONN
  ERRNO_CASE(ENOTCONN);
#endif

#ifdef ENOTDIR
  ERRNO_CASE(ENOTDIR);
#endif

#ifdef ENOTEMPTY
  ERRNO_CASE(ENOTEMPTY);
#endif

#ifdef ENOTSOCK
  ERRNO_CASE(ENOTSOCK);
#endif

#ifdef ENOTSUP
  ERRNO_CASE(ENOTSUP);
#else
# ifdef EOPNOTSUPP
  ERRNO_CASE(EOPNOTSUPP);
# endif
#endif

#ifdef ENOTTY
  ERRNO_CASE(ENOTTY);
#endif

#ifdef ENXIO
  ERRNO_CASE(ENXIO);
#endif


#ifdef EOVERFLOW
  ERRNO_CASE(EOVERFLOW);
#endif

#ifdef EPERM
  ERRNO_CASE(EPERM);
#endif

#ifdef EPIPE
  ERRNO_CASE(EPIPE);
#endif

#ifdef EPROTO
  ERRNO_CASE(EPROTO);
#endif

#ifdef EPROTONOSUPPORT
  ERRNO_CASE(EPROTONOSUPPORT);
#endif

#ifdef EPROTOTYPE
  ERRNO_CASE(EPROTOTYPE);
#endif

#ifdef ERANGE
  ERRNO_CASE(ERANGE);
#endif

#ifdef EROFS
  ERRNO_CASE(EROFS);
#endif

#ifdef ESPIPE
  ERRNO_CASE(ESPIPE);
#endif

#ifdef ESRCH
  ERRNO_CASE(ESRCH);
#endif

#ifdef ESTALE
  ERRNO_CASE(ESTALE);
#endif

#ifdef ETIME
  ERRNO_CASE(ETIME);
#endif

#ifdef ETIMEDOUT
  ERRNO_CASE(ETIMEDOUT);
#endif

#ifdef ETXTBSY
  ERRNO_CASE(ETXTBSY);
#endif

#ifdef EXDEV
  ERRNO_CASE(EXDEV);
#endif

  default: return "";
  }
}

const char *signo_string(int signo) {
#define SIGNO_CASE(e)  case e: return #e;
  switch (signo) {

#ifdef SIGHUP
  SIGNO_CASE(SIGHUP);
#endif

#ifdef SIGINT
  SIGNO_CASE(SIGINT);
#endif

#ifdef SIGQUIT
  SIGNO_CASE(SIGQUIT);
#endif

#ifdef SIGILL
  SIGNO_CASE(SIGILL);
#endif

#ifdef SIGTRAP
  SIGNO_CASE(SIGTRAP);
#endif

#ifdef SIGABRT
  SIGNO_CASE(SIGABRT);
#endif

#ifdef SIGIOT
# if SIGABRT != SIGIOT
  SIGNO_CASE(SIGIOT);
# endif
#endif

#ifdef SIGBUS
  SIGNO_CASE(SIGBUS);
#endif

#ifdef SIGFPE
  SIGNO_CASE(SIGFPE);
#endif

#ifdef SIGKILL
  SIGNO_CASE(SIGKILL);
#endif

#ifdef SIGUSR1
  SIGNO_CASE(SIGUSR1);
#endif

#ifdef SIGSEGV
  SIGNO_CASE(SIGSEGV);
#endif

#ifdef SIGUSR2
  SIGNO_CASE(SIGUSR2);
#endif

#ifdef SIGPIPE
  SIGNO_CASE(SIGPIPE);
#endif

#ifdef SIGALRM
  SIGNO_CASE(SIGALRM);
#endif

  SIGNO_CASE(SIGTERM);

#ifdef SIGCHLD
  SIGNO_CASE(SIGCHLD);
#endif

#ifdef SIGSTKFLT
  SIGNO_CASE(SIGSTKFLT);
#endif


#ifdef SIGCONT
  SIGNO_CASE(SIGCONT);
#endif

#ifdef SIGSTOP
  SIGNO_CASE(SIGSTOP);
#endif

#ifdef SIGTSTP
  SIGNO_CASE(SIGTSTP);
#endif

#ifdef SIGBREAK
  SIGNO_CASE(SIGBREAK);
#endif

#ifdef SIGTTIN
  SIGNO_CASE(SIGTTIN);
#endif

#ifdef SIGTTOU
  SIGNO_CASE(SIGTTOU);
#endif

#ifdef SIGURG
  SIGNO_CASE(SIGURG);
#endif

#ifdef SIGXCPU
  SIGNO_CASE(SIGXCPU);
#endif

#ifdef SIGXFSZ
  SIGNO_CASE(SIGXFSZ);
#endif

#ifdef SIGVTALRM
  SIGNO_CASE(SIGVTALRM);
#endif

#ifdef SIGPROF
  SIGNO_CASE(SIGPROF);
#endif

#ifdef SIGWINCH
  SIGNO_CASE(SIGWINCH);
#endif

#ifdef SIGIO
  SIGNO_CASE(SIGIO);
#endif

#ifdef SIGPOLL
# if SIGPOLL != SIGIO
  SIGNO_CASE(SIGPOLL);
# endif
#endif

#ifdef SIGLOST
  SIGNO_CASE(SIGLOST);
#endif

#ifdef SIGPWR
# if SIGPWR != SIGLOST
  SIGNO_CASE(SIGPWR);
# endif
#endif

#ifdef SIGSYS
  SIGNO_CASE(SIGSYS);
#endif

  default: return "";
  }
}


Local<Value> ErrnoException(int errorno,
                            const char *syscall,
                            const char *msg,
                            const char *path) {
  Local<Value> e;
  Local<String> estring = String::NewSymbol(errno_string(errorno));
  if (!msg[0]) {
    msg = strerror(errorno);
  }
  Local<String> message = String::NewSymbol(msg);

  Local<String> cons1 = String::Concat(estring, String::NewSymbol(", "));
  Local<String> cons2 = String::Concat(cons1, message);

  if (syscall_symbol.IsEmpty()) {
    syscall_symbol = NODE_PSYMBOL("syscall");
    errno_symbol = NODE_PSYMBOL("errno");
    errpath_symbol = NODE_PSYMBOL("path");
    code_symbol = NODE_PSYMBOL("code");
  }

  if (path) {
    Local<String> cons3 = String::Concat(cons2, String::NewSymbol(" '"));
    Local<String> cons4 = String::Concat(cons3, String::New(path));
    Local<String> cons5 = String::Concat(cons4, String::NewSymbol("'"));
    e = Exception::Error(cons5);
  } else {
    e = Exception::Error(cons2);
  }

  Local<Object> obj = e->ToObject();

  obj->Set(errno_symbol, Integer::New(errorno, node_isolate));
  obj->Set(code_symbol, estring);
  if (path) obj->Set(errpath_symbol, String::New(path));
  if (syscall) obj->Set(syscall_symbol, String::NewSymbol(syscall));
  return e;
}


static const char* get_uv_errno_string(int errorno) {
  uv_err_t err;
  memset(&err, 0, sizeof err);
  err.code = (uv_err_code)errorno;
  return uv_err_name(err);
}


static const char* get_uv_errno_message(int errorno) {
  uv_err_t err;
  memset(&err, 0, sizeof err);
  err.code = (uv_err_code)errorno;
  return uv_strerror(err);
}


// hack alert! copy of ErrnoException, tuned for uv errors
Local<Value> UVException(int errorno,
                         const char *syscall,
                         const char *msg,
                         const char *path) {
  if (syscall_symbol.IsEmpty()) {
    syscall_symbol = NODE_PSYMBOL("syscall");
    errno_symbol = NODE_PSYMBOL("errno");
    errpath_symbol = NODE_PSYMBOL("path");
    code_symbol = NODE_PSYMBOL("code");
  }

  if (!msg || !msg[0])
    msg = get_uv_errno_message(errorno);

  Local<String> estring = String::NewSymbol(get_uv_errno_string(errorno));
  Local<String> message = String::NewSymbol(msg);
  Local<String> cons1 = String::Concat(estring, String::NewSymbol(", "));
  Local<String> cons2 = String::Concat(cons1, message);

  Local<Value> e;

  Local<String> path_str;

  if (path) {
#ifdef _WIN32
    if (strncmp(path, "\\\\?\\UNC\\", 8) == 0) {
      path_str = String::Concat(String::New("\\\\"), String::New(path + 8));
    } else if (strncmp(path, "\\\\?\\", 4) == 0) {
      path_str = String::New(path + 4);
    } else {
      path_str = String::New(path);
    }
#else
    path_str = String::New(path);
#endif

    Local<String> cons3 = String::Concat(cons2, String::NewSymbol(" '"));
    Local<String> cons4 = String::Concat(cons3, path_str);
    Local<String> cons5 = String::Concat(cons4, String::NewSymbol("'"));
    e = Exception::Error(cons5);
  } else {
    e = Exception::Error(cons2);
  }

  Local<Object> obj = e->ToObject();

  // TODO errno should probably go
  obj->Set(errno_symbol, Integer::New(errorno, node_isolate));
  obj->Set(code_symbol, estring);
  if (path) obj->Set(errpath_symbol, path_str);
  if (syscall) obj->Set(syscall_symbol, String::NewSymbol(syscall));
  return e;
}


#ifdef _WIN32
// Does about the same as strerror(),
// but supports all windows error messages
static const char *winapi_strerror(const int errorno) {
  char *errmsg = NULL;

  FormatMessage(FORMAT_MESSAGE_ALLOCATE_BUFFER | FORMAT_MESSAGE_FROM_SYSTEM |
      FORMAT_MESSAGE_IGNORE_INSERTS, NULL, errorno,
      MAKELANGID(LANG_NEUTRAL, SUBLANG_DEFAULT), (LPTSTR)&errmsg, 0, NULL);

  if (errmsg) {
    // Remove trailing newlines
    for (int i = strlen(errmsg) - 1;
        i >= 0 && (errmsg[i] == '\n' || errmsg[i] == '\r'); i--) {
      errmsg[i] = '\0';
    }

    return errmsg;
  } else {
    // FormatMessage failed
    return "Unknown error";
  }
}


Local<Value> WinapiErrnoException(int errorno,
                                  const char* syscall,
                                  const char* msg,
                                  const char* path) {
  Local<Value> e;
  if (!msg || !msg[0]) {
    msg = winapi_strerror(errorno);
  }
  Local<String> message = String::NewSymbol(msg);

  if (syscall_symbol.IsEmpty()) {
    syscall_symbol = NODE_PSYMBOL("syscall");
    errno_symbol = NODE_PSYMBOL("errno");
    errpath_symbol = NODE_PSYMBOL("path");
    code_symbol = NODE_PSYMBOL("code");
  }

  if (path) {
    Local<String> cons1 = String::Concat(message, String::NewSymbol(" '"));
    Local<String> cons2 = String::Concat(cons1, String::New(path));
    Local<String> cons3 = String::Concat(cons2, String::NewSymbol("'"));
    e = Exception::Error(cons3);
  } else {
    e = Exception::Error(message);
  }

  Local<Object> obj = e->ToObject();

  obj->Set(errno_symbol, Integer::New(errorno, node_isolate));
  if (path) obj->Set(errpath_symbol, String::New(path));
  if (syscall) obj->Set(syscall_symbol, String::NewSymbol(syscall));
  return e;
}
#endif


Handle<Value> FromConstructorTemplate(Persistent<FunctionTemplate> t,
                                      const Arguments& args) {
  HandleScope scope(node_isolate);
  Local<Value> argv[32];
  unsigned argc = args.Length();
  if (argc > ARRAY_SIZE(argv)) argc = ARRAY_SIZE(argv);
  for (unsigned i = 0; i < argc; ++i) argv[i] = args[i];
  return scope.Close(t->GetFunction()->NewInstance(argc, argv));
}


Handle<Value> SetupDomainUse(const Arguments& args) {
  HandleScope scope(node_isolate);
  if (using_domains)
    return Undefined(node_isolate);
  using_domains = true;
  Local<Value> tdc_v = process->Get(String::New("_tickDomainCallback"));
  Local<Value> ndt_v = process->Get(String::New("_nextDomainTick"));
  if (!tdc_v->IsFunction()) {
    fprintf(stderr, "process._tickDomainCallback assigned to non-function\n");
    abort();
  }
  if (!ndt_v->IsFunction()) {
    fprintf(stderr, "process._nextDomainTick assigned to non-function\n");
    abort();
  }
  Local<Function> tdc = tdc_v.As<Function>();
  Local<Function> ndt = ndt_v.As<Function>();
  process->Set(String::New("_tickCallback"), tdc);
  process->Set(String::New("nextTick"), ndt);
  process_tickCallback = Persistent<Function>::New(node_isolate, tdc);
  return Undefined(node_isolate);
}


Handle<Value>
MakeDomainCallback(const Handle<Object> object,
                   const Handle<Function> callback,
                   int argc,
                   Handle<Value> argv[]) {
  // TODO Hook for long stack traces to be made here.

  // lazy load domain specific symbols
  if (enter_symbol.IsEmpty()) {
    enter_symbol = NODE_PSYMBOL("enter");
    exit_symbol = NODE_PSYMBOL("exit");
    disposed_symbol = NODE_PSYMBOL("_disposed");
  }

  Local<Value> domain_v = object->Get(domain_symbol);
  Local<Object> domain;
  Local<Function> enter;
  Local<Function> exit;

  TryCatch try_catch;

  bool has_domain = domain_v->IsObject();
  if (has_domain) {
    domain = domain_v->ToObject();
    assert(!domain.IsEmpty());
    if (domain->Get(disposed_symbol)->IsTrue()) {
      // domain has been disposed of.
      return Undefined(node_isolate);
    }
    enter = Local<Function>::Cast(domain->Get(enter_symbol));
    assert(!enter.IsEmpty());
    enter->Call(domain, 0, NULL);

    if (try_catch.HasCaught()) {
      FatalException(try_catch);
      return Undefined(node_isolate);
    }
  }

  Local<Value> ret = callback->Call(object, argc, argv);

  if (try_catch.HasCaught()) {
    FatalException(try_catch);
    return Undefined(node_isolate);
  }

  if (has_domain) {
    exit = Local<Function>::Cast(domain->Get(exit_symbol));
    assert(!exit.IsEmpty());
    exit->Call(domain, 0, NULL);

    if (try_catch.HasCaught()) {
      FatalException(try_catch);
      return Undefined(node_isolate);
    }
  }

  if (tick_infobox.length == 0) {
    tick_infobox.index = 0;
    tick_infobox.depth = 0;
    return ret;
  }

  // process nextTicks after call
  process_tickCallback->Call(process, 0, NULL);

  if (try_catch.HasCaught()) {
    FatalException(try_catch);
    return Undefined(node_isolate);
  }

  return ret;
}


Handle<Value>
MakeCallback(const Handle<Object> object,
             const Handle<Function> callback,
             int argc,
             Handle<Value> argv[]) {
  // TODO Hook for long stack traces to be made here.

  // lazy load no domain next tick callbacks
  if (process_tickCallback.IsEmpty()) {
    Local<Value> cb_v = process->Get(String::New("_tickCallback"));
    if (!cb_v->IsFunction()) {
      fprintf(stderr, "process._tickCallback assigned to non-function\n");
      abort();
    }
    Local<Function> cb = cb_v.As<Function>();
    process_tickCallback = Persistent<Function>::New(node_isolate, cb);
  }

  TryCatch try_catch;

  Local<Value> ret = callback->Call(object, argc, argv);

  if (try_catch.HasCaught()) {
    FatalException(try_catch);
    return Undefined(node_isolate);
  }

  if (tick_infobox.length == 0) {
    tick_infobox.index = 0;
    tick_infobox.depth = 0;
    return ret;
  }

  // process nextTicks after call
  process_tickCallback->Call(process, 0, NULL);

  if (try_catch.HasCaught()) {
    FatalException(try_catch);
    return Undefined(node_isolate);
  }

  return ret;
}


Handle<Value>
MakeCallback(const Handle<Object> object,
             const Handle<String> symbol,
             int argc,
             Handle<Value> argv[]) {
  HandleScope scope(node_isolate);

  Local<Function> callback = object->Get(symbol).As<Function>();

  if (using_domains)
    return scope.Close(MakeDomainCallback(object, callback, argc, argv));
  return scope.Close(MakeCallback(object, callback, argc, argv));
}


Handle<Value>
MakeCallback(const Handle<Object> object,
             const char* method,
             int argc,
             Handle<Value> argv[]) {
  HandleScope scope(node_isolate);

  Handle<Value> ret =
    MakeCallback(object, String::NewSymbol(method), argc, argv);

  return scope.Close(ret);
}


void SetErrno(uv_err_t err) {
  HandleScope scope(node_isolate);

  static Persistent<String> errno_symbol;
  if (errno_symbol.IsEmpty()) {
    errno_symbol = NODE_PSYMBOL("_errno");
  }

  if (err.code == UV_UNKNOWN) {
    char errno_buf[100];
    snprintf(errno_buf, 100, "Unknown system errno %d", err.sys_errno_);
    process->Set(errno_symbol, String::New(errno_buf));
  } else {
    process->Set(errno_symbol, String::NewSymbol(uv_err_name(err)));
  }
}


enum encoding ParseEncoding(Handle<Value> encoding_v, enum encoding _default) {
  HandleScope scope(node_isolate);

  if (!encoding_v->IsString()) return _default;

  String::Utf8Value encoding(encoding_v);

  if (strcasecmp(*encoding, "utf8") == 0) {
    return UTF8;
  } else if (strcasecmp(*encoding, "utf-8") == 0) {
    return UTF8;
  } else if (strcasecmp(*encoding, "ascii") == 0) {
    return ASCII;
  } else if (strcasecmp(*encoding, "base64") == 0) {
    return BASE64;
  } else if (strcasecmp(*encoding, "ucs2") == 0) {
    return UCS2;
  } else if (strcasecmp(*encoding, "ucs-2") == 0) {
    return UCS2;
  } else if (strcasecmp(*encoding, "utf16le") == 0) {
    return UCS2;
  } else if (strcasecmp(*encoding, "utf-16le") == 0) {
    return UCS2;
  } else if (strcasecmp(*encoding, "binary") == 0) {
    return BINARY;
  } else if (strcasecmp(*encoding, "buffer") == 0) {
    return BUFFER;
  } else if (strcasecmp(*encoding, "hex") == 0) {
    return HEX;
  } else if (strcasecmp(*encoding, "raw") == 0) {
    if (!no_deprecation) {
      fprintf(stderr, "'raw' (array of integers) has been removed. "
                      "Use 'binary'.\n");
    }
    return BINARY;
  } else if (strcasecmp(*encoding, "raws") == 0) {
    if (!no_deprecation) {
      fprintf(stderr, "'raws' encoding has been renamed to 'binary'. "
                      "Please update your code.\n");
    }
    return BINARY;
  } else {
    return _default;
  }
}

Local<Value> Encode(const void *buf, size_t len, enum encoding encoding) {
<<<<<<< HEAD
  HandleScope scope(node_isolate);

  if (encoding == BUFFER) {
    return scope.Close(
        Buffer::New(static_cast<const char*>(buf), len)->handle_);
  }

  if (!len) return scope.Close(String::Empty(node_isolate));

  if (encoding == BINARY) {
    const unsigned char *cbuf = static_cast<const unsigned char*>(buf);
    uint16_t * twobytebuf = new uint16_t[len];
    for (size_t i = 0; i < len; i++) {
      // XXX is the following line platform independent?
      twobytebuf[i] = cbuf[i];
    }
    Local<String> chunk = String::New(twobytebuf, len);
    delete [] twobytebuf; // TODO use ExternalTwoByteString?
    return scope.Close(chunk);
  }

  // utf8 or ascii encoding
  Local<String> chunk = String::New((const char*)buf, len);
  return scope.Close(chunk);
=======
  return StringBytes::Encode(static_cast<const char*>(buf),
                             len,
                             encoding);
>>>>>>> f59ab10a
}

// Returns -1 if the handle was not valid for decoding
ssize_t DecodeBytes(v8::Handle<v8::Value> val, enum encoding encoding) {
  HandleScope scope(node_isolate);

  if (val->IsArray()) {
    fprintf(stderr, "'raw' encoding (array of integers) has been removed. "
                    "Use 'binary'.\n");
    assert(0);
    return -1;
  }

  return StringBytes::Size(val, encoding);
}

#ifndef MIN
# define MIN(a, b) ((a) < (b) ? (a) : (b))
#endif

// Returns number of bytes written.
ssize_t DecodeWrite(char *buf,
                    size_t buflen,
                    v8::Handle<v8::Value> val,
                    enum encoding encoding) {
  HandleScope scope(node_isolate);

  if (val->IsArray()) {
    fprintf(stderr, "'raw' encoding (array of integers) has been removed.\n");
    assert(0);
    return -1;
  }

<<<<<<< HEAD
  bool is_buffer = Buffer::HasInstance(val);

  if (is_buffer && (encoding == BINARY || encoding == BUFFER)) {
    // fast path, copy buffer data
    const char* data = Buffer::Data(val.As<Object>());
    size_t size = Buffer::Length(val.As<Object>());
    size_t len = size < buflen ? size : buflen;
    memcpy(buf, data, len);
    return len;
  }

  Local<String> str;

  if (is_buffer) { // slow path, convert to binary string
    Local<Value> arg = String::New("binary");
    str = MakeCallback(val.As<Object>(), "toString", 1, &arg)->ToString();
  }
  else {
    str = val->ToString();
  }

  if (encoding == UTF8) {
    str->WriteUtf8(buf, buflen, NULL, String::HINT_MANY_WRITES_EXPECTED);
    return buflen;
  }

  if (encoding == ASCII) {
    str->WriteOneByte(reinterpret_cast<uint8_t*>(buf),
                      0,
                      buflen,
                      String::HINT_MANY_WRITES_EXPECTED);
    return buflen;
  }

  // THIS IS AWFUL!!! FIXME

  assert(encoding == BINARY);

  uint16_t * twobytebuf = new uint16_t[buflen];

  str->Write(twobytebuf, 0, buflen, String::HINT_MANY_WRITES_EXPECTED);

  for (size_t i = 0; i < buflen; i++) {
    unsigned char *b = reinterpret_cast<unsigned char*>(&twobytebuf[i]);
    buf[i] = b[0];
  }

  delete [] twobytebuf;

  return buflen;
=======
  return StringBytes::Write(buf, buflen, val, encoding, NULL);
>>>>>>> f59ab10a
}

void DisplayExceptionLine (TryCatch &try_catch) {
  // Prevent re-entry into this function.  For example, if there is
  // a throw from a program in vm.runInThisContext(code, filename, true),
  // then we want to show the original failure, not the secondary one.
  static bool displayed_error = false;

  if (displayed_error) return;
  displayed_error = true;

  HandleScope scope(node_isolate);

  Handle<Message> message = try_catch.Message();

  uv_tty_reset_mode();

  fprintf(stderr, "\n");

  if (!message.IsEmpty()) {
    // Print (filename):(line number): (message).
    String::Utf8Value filename(message->GetScriptResourceName());
    const char* filename_string = *filename;
    int linenum = message->GetLineNumber();
    fprintf(stderr, "%s:%i\n", filename_string, linenum);
    // Print line of source code.
    String::Utf8Value sourceline(message->GetSourceLine());
    const char* sourceline_string = *sourceline;

    // Because of how node modules work, all scripts are wrapped with a
    // "function (module, exports, __filename, ...) {"
    // to provide script local variables.
    //
    // When reporting errors on the first line of a script, this wrapper
    // function is leaked to the user. There used to be a hack here to
    // truncate off the first 62 characters, but it caused numerous other
    // problems when vm.runIn*Context() methods were used for non-module
    // code.
    //
    // If we ever decide to re-instate such a hack, the following steps
    // must be taken:
    //
    // 1. Pass a flag around to say "this code was wrapped"
    // 2. Update the stack frame output so that it is also correct.
    //
    // It would probably be simpler to add a line rather than add some
    // number of characters to the first line, since V8 truncates the
    // sourceline to 78 characters, and we end up not providing very much
    // useful debugging info to the user if we remove 62 characters.

    int start = message->GetStartColumn();
    int end = message->GetEndColumn();

    // fprintf(stderr, "---\nsourceline:%s\noffset:%d\nstart:%d\nend:%d\n---\n", sourceline_string, start, end);

    fprintf(stderr, "%s\n", sourceline_string);
    // Print wavy underline (GetUnderline is deprecated).
    for (int i = 0; i < start; i++) {
      fputc((sourceline_string[i] == '\t') ? '\t' : ' ', stderr);
    }
    for (int i = start; i < end; i++) {
      fputc('^', stderr);
    }
    fputc('\n', stderr);
  }
}


static void ReportException(TryCatch &try_catch, bool show_line) {
  HandleScope scope(node_isolate);

  if (show_line) DisplayExceptionLine(try_catch);

  String::Utf8Value trace(try_catch.StackTrace());

  // range errors have a trace member set to undefined
  if (trace.length() > 0 && !try_catch.StackTrace()->IsUndefined()) {
    fprintf(stderr, "%s\n", *trace);
  } else {
    // this really only happens for RangeErrors, since they're the only
    // kind that won't have all this info in the trace, or when non-Error
    // objects are thrown manually.
    Local<Value> er = try_catch.Exception();
    bool isErrorObject = er->IsObject() &&
      !(er->ToObject()->Get(String::New("message"))->IsUndefined()) &&
      !(er->ToObject()->Get(String::New("name"))->IsUndefined());

    if (isErrorObject) {
      String::Utf8Value name(er->ToObject()->Get(String::New("name")));
      fprintf(stderr, "%s: ", *name);
    }

    String::Utf8Value msg(!isErrorObject ? er
                         : er->ToObject()->Get(String::New("message")));
    fprintf(stderr, "%s\n", *msg);
  }

  fflush(stderr);
}

// Executes a str within the current v8 context.
Local<Value> ExecuteString(Handle<String> source, Handle<Value> filename) {
  HandleScope scope(node_isolate);
  TryCatch try_catch;

  Local<v8::Script> script = v8::Script::Compile(source, filename);
  if (script.IsEmpty()) {
    ReportException(try_catch, true);
    exit(3);
  }

  Local<Value> result = script->Run();
  if (result.IsEmpty()) {
    ReportException(try_catch, true);
    exit(4);
  }

  return scope.Close(result);
}


static Handle<Value> GetActiveRequests(const Arguments& args) {
  HandleScope scope(node_isolate);

  Local<Array> ary = Array::New();
  ngx_queue_t* q = NULL;
  int i = 0;

  ngx_queue_foreach(q, &req_wrap_queue) {
    ReqWrap<uv_req_t>* w = container_of(q, ReqWrap<uv_req_t>, req_wrap_queue_);
    if (w->object_.IsEmpty()) continue;
    ary->Set(i++, w->object_);
  }

  return scope.Close(ary);
}


// Non-static, friend of HandleWrap. Could have been a HandleWrap method but
// implemented here for consistency with GetActiveRequests().
Handle<Value> GetActiveHandles(const Arguments& args) {
  HandleScope scope(node_isolate);

  Local<Array> ary = Array::New();
  ngx_queue_t* q = NULL;
  int i = 0;

  Local<String> owner_sym = String::New("owner");

  ngx_queue_foreach(q, &handle_wrap_queue) {
    HandleWrap* w = container_of(q, HandleWrap, handle_wrap_queue_);
    if (w->object_.IsEmpty() || (w->flags_ & HandleWrap::kUnref)) continue;
    Local<Value> obj = w->object_->Get(owner_sym);
    if (obj->IsUndefined()) obj = *w->object_;
    ary->Set(i++, obj);
  }

  return scope.Close(ary);
}


static Handle<Value> Abort(const Arguments& args) {
  abort();
  return Undefined(node_isolate);
}


static Handle<Value> Chdir(const Arguments& args) {
  HandleScope scope(node_isolate);

  if (args.Length() != 1 || !args[0]->IsString()) {
    return ThrowException(Exception::Error(String::New("Bad argument.")));
  }

  String::Utf8Value path(args[0]);

  uv_err_t r = uv_chdir(*path);

  if (r.code != UV_OK) {
    return ThrowException(UVException(r.code, "uv_chdir"));
  }

  return Undefined(node_isolate);
}


static Handle<Value> Cwd(const Arguments& args) {
  HandleScope scope(node_isolate);
#ifdef _WIN32
  /* MAX_PATH is in characters, not bytes. Make sure we have enough headroom. */
  char buf[MAX_PATH * 4 + 1];
#else
  char buf[PATH_MAX + 1];
#endif

  uv_err_t r = uv_cwd(buf, ARRAY_SIZE(buf) - 1);
  if (r.code != UV_OK) {
    return ThrowException(UVException(r.code, "uv_cwd"));
  }

  buf[ARRAY_SIZE(buf) - 1] = '\0';
  Local<String> cwd = String::New(buf);

  return scope.Close(cwd);
}


static Handle<Value> Umask(const Arguments& args) {
  HandleScope scope(node_isolate);
  unsigned int old;

  if (args.Length() < 1 || args[0]->IsUndefined()) {
    old = umask(0);
    umask((mode_t)old);

  } else if(!args[0]->IsInt32() && !args[0]->IsString()) {
    return ThrowException(Exception::TypeError(
          String::New("argument must be an integer or octal string.")));

  } else {
    int oct;
    if(args[0]->IsInt32()) {
      oct = args[0]->Uint32Value();
    } else {
      oct = 0;
      String::Utf8Value str(args[0]);

      // Parse the octal string.
      for (int i = 0; i < str.length(); i++) {
        char c = (*str)[i];
        if (c > '7' || c < '0') {
          return ThrowException(Exception::TypeError(
                String::New("invalid octal string")));
        }
        oct *= 8;
        oct += c - '0';
      }
    }
    old = umask(static_cast<mode_t>(oct));
  }

  return scope.Close(Uint32::New(old, node_isolate));
}


#ifdef __POSIX__

static const uid_t uid_not_found = static_cast<uid_t>(-1);
static const gid_t gid_not_found = static_cast<gid_t>(-1);


static uid_t uid_by_name(const char* name) {
  struct passwd pwd;
  struct passwd* pp;
  char buf[8192];

  errno = 0;
  pp = NULL;

  if (getpwnam_r(name, &pwd, buf, sizeof(buf), &pp) == 0 && pp != NULL) {
    return pp->pw_uid;
  }

  return uid_not_found;
}


static char* name_by_uid(uid_t uid) {
  struct passwd pwd;
  struct passwd* pp;
  char buf[8192];
  int rc;

  errno = 0;
  pp = NULL;

  if ((rc = getpwuid_r(uid, &pwd, buf, sizeof(buf), &pp)) == 0 && pp != NULL) {
    return strdup(pp->pw_name);
  }

  if (rc == 0) {
    errno = ENOENT;
  }

  return NULL;
}


static gid_t gid_by_name(const char* name) {
  struct group pwd;
  struct group* pp;
  char buf[8192];

  errno = 0;
  pp = NULL;

  if (getgrnam_r(name, &pwd, buf, sizeof(buf), &pp) == 0 && pp != NULL) {
    return pp->gr_gid;
  }

  return gid_not_found;
}


#if 0  // For future use.
static const char* name_by_gid(gid_t gid) {
  struct group pwd;
  struct group* pp;
  char buf[8192];
  int rc;

  errno = 0;
  pp = NULL;

  if ((rc = getgrgid_r(gid, &pwd, buf, sizeof(buf), &pp)) == 0 && pp != NULL) {
    return strdup(pp->gr_name);
  }

  if (rc == 0) {
    errno = ENOENT;
  }

  return NULL;
}
#endif


static uid_t uid_by_name(Handle<Value> value) {
  if (value->IsUint32()) {
    return static_cast<uid_t>(value->Uint32Value());
  } else {
    String::Utf8Value name(value);
    return uid_by_name(*name);
  }
}


static gid_t gid_by_name(Handle<Value> value) {
  if (value->IsUint32()) {
    return static_cast<gid_t>(value->Uint32Value());
  } else {
    String::Utf8Value name(value);
    return gid_by_name(*name);
  }
}


static Handle<Value> GetUid(const Arguments& args) {
  HandleScope scope(node_isolate);
  int uid = getuid();
  return scope.Close(Integer::New(uid, node_isolate));
}


static Handle<Value> GetGid(const Arguments& args) {
  HandleScope scope(node_isolate);
  int gid = getgid();
  return scope.Close(Integer::New(gid, node_isolate));
}


static Handle<Value> SetGid(const Arguments& args) {
  HandleScope scope(node_isolate);

  if (!args[0]->IsUint32() && !args[0]->IsString()) {
    return ThrowTypeError("setgid argument must be a number or a string");
  }

  gid_t gid = gid_by_name(args[0]);

  if (gid == gid_not_found) {
    return ThrowError("setgid group id does not exist");
  }

  if (setgid(gid)) {
    return ThrowException(ErrnoException(errno, "setgid"));
  }

  return Undefined(node_isolate);
}


static Handle<Value> SetUid(const Arguments& args) {
  HandleScope scope(node_isolate);

  if (!args[0]->IsUint32() && !args[0]->IsString()) {
    return ThrowTypeError("setuid argument must be a number or a string");
  }

  uid_t uid = uid_by_name(args[0]);

  if (uid == uid_not_found) {
    return ThrowError("setuid user id does not exist");
  }

  if (setuid(uid)) {
    return ThrowException(ErrnoException(errno, "setuid"));
  }

  return Undefined(node_isolate);
}


static Handle<Value> GetGroups(const Arguments& args) {
  HandleScope scope(node_isolate);

  int ngroups = getgroups(0, NULL);

  if (ngroups == -1) {
    return ThrowException(ErrnoException(errno, "getgroups"));
  }

  gid_t* groups = new gid_t[ngroups];

  ngroups = getgroups(ngroups, groups);

  if (ngroups == -1) {
    delete[] groups;
    return ThrowException(ErrnoException(errno, "getgroups"));
  }

  Local<Array> groups_list = Array::New(ngroups);
  bool seen_egid = false;
  gid_t egid = getegid();

  for (int i = 0; i < ngroups; i++) {
    groups_list->Set(i, Integer::New(groups[i], node_isolate));
    if (groups[i] == egid) seen_egid = true;
  }

  delete[] groups;

  if (seen_egid == false) {
    groups_list->Set(ngroups, Integer::New(egid, node_isolate));
  }

  return scope.Close(groups_list);
}


static Handle<Value> SetGroups(const Arguments& args) {
  HandleScope scope(node_isolate);

  if (!args[0]->IsArray()) {
    return ThrowTypeError("argument 1 must be an array");
  }

  Local<Array> groups_list = args[0].As<Array>();
  size_t size = groups_list->Length();
  gid_t* groups = new gid_t[size];

  for (size_t i = 0; i < size; i++) {
    gid_t gid = gid_by_name(groups_list->Get(i));

    if (gid == gid_not_found) {
      delete[] groups;
      return ThrowError("group name not found");
    }

    groups[i] = gid;
  }

  int rc = setgroups(size, groups);
  delete[] groups;

  if (rc == -1) {
    return ThrowException(ErrnoException(errno, "setgroups"));
  }

  return Undefined(node_isolate);
}


static Handle<Value> InitGroups(const Arguments& args) {
  HandleScope scope(node_isolate);

  if (!args[0]->IsUint32() && !args[0]->IsString()) {
    return ThrowTypeError("argument 1 must be a number or a string");
  }

  if (!args[1]->IsUint32() && !args[1]->IsString()) {
    return ThrowTypeError("argument 2 must be a number or a string");
  }

  String::Utf8Value arg0(args[0]);
  gid_t extra_group;
  bool must_free;
  char* user;

  if (args[0]->IsUint32()) {
    user = name_by_uid(args[0]->Uint32Value());
    must_free = true;
  } else {
    user = *arg0;
    must_free = false;
  }

  if (user == NULL) {
    return ThrowError("initgroups user not found");
  }

  extra_group = gid_by_name(args[1]);

  if (extra_group == gid_not_found) {
    if (must_free) free(user);
    return ThrowError("initgroups extra group not found");
  }

  int rc = initgroups(user, extra_group);

  if (must_free) {
    free(user);
  }

  if (rc) {
    return ThrowException(ErrnoException(errno, "initgroups"));
  }

  return Undefined(node_isolate);
}

#endif // __POSIX__


v8::Handle<v8::Value> Exit(const v8::Arguments& args) {
  HandleScope scope(node_isolate);
  exit(args[0]->IntegerValue());
  return Undefined(node_isolate);
}


static Handle<Value> Uptime(const Arguments& args) {
  HandleScope scope(node_isolate);
  double uptime;

  uv_err_t err = uv_uptime(&uptime);

  if (err.code != UV_OK) {
    return Undefined(node_isolate);
  }

  return scope.Close(Number::New(uptime - prog_start_time));
}


v8::Handle<v8::Value> MemoryUsage(const v8::Arguments& args) {
  HandleScope scope(node_isolate);

  size_t rss;

  uv_err_t err = uv_resident_set_memory(&rss);

  if (err.code != UV_OK) {
    return ThrowException(UVException(err.code, "uv_resident_set_memory"));
  }

  Local<Object> info = Object::New();

  if (rss_symbol.IsEmpty()) {
    rss_symbol = NODE_PSYMBOL("rss");
    heap_total_symbol = NODE_PSYMBOL("heapTotal");
    heap_used_symbol = NODE_PSYMBOL("heapUsed");
  }

  info->Set(rss_symbol, Number::New(rss));

  // V8 memory usage
  HeapStatistics v8_heap_stats;
  node_isolate->GetHeapStatistics(&v8_heap_stats);
  info->Set(heap_total_symbol,
            Integer::NewFromUnsigned(v8_heap_stats.total_heap_size(),
                                     node_isolate));
  info->Set(heap_used_symbol,
            Integer::NewFromUnsigned(v8_heap_stats.used_heap_size(),
                                     node_isolate));

  return scope.Close(info);
}


Handle<Value> Kill(const Arguments& args) {
  HandleScope scope(node_isolate);

  if (args.Length() != 2) {
    return ThrowException(Exception::Error(String::New("Bad argument.")));
  }

  int pid = args[0]->IntegerValue();
  int sig = args[1]->Int32Value();
  uv_err_t err = uv_kill(pid, sig);

  if (err.code != UV_OK) {
    SetErrno(err);
    return scope.Close(Integer::New(-1, node_isolate));
  }

  return Undefined(node_isolate);
}

// used in Hrtime() below
#define NANOS_PER_SEC 1000000000

// Hrtime exposes libuv's uv_hrtime() high-resolution timer.
// The value returned by uv_hrtime() is a 64-bit int representing nanoseconds,
// so this function instead returns an Array with 2 entries representing seconds
// and nanoseconds, to avoid any integer overflow possibility.
// Pass in an Array from a previous hrtime() call to instead get a time diff.
Handle<Value> Hrtime(const v8::Arguments& args) {
  HandleScope scope(node_isolate);

  uint64_t t = uv_hrtime();

  if (args.Length() > 0) {
    // return a time diff tuple
    if (!args[0]->IsArray()) {
      Local<Value> exception = Exception::TypeError(
          String::New("process.hrtime() only accepts an Array tuple."));
      return ThrowException(exception);
    }
    Local<Array> inArray = Local<Array>::Cast(args[0]);
    uint64_t seconds = inArray->Get(0)->Uint32Value();
    uint64_t nanos = inArray->Get(1)->Uint32Value();
    t -= (seconds * NANOS_PER_SEC) + nanos;
  }

  Local<Array> tuple = Array::New(2);
  tuple->Set(0, Integer::NewFromUnsigned(t / NANOS_PER_SEC, node_isolate));
  tuple->Set(1, Integer::NewFromUnsigned(t % NANOS_PER_SEC, node_isolate));

  return scope.Close(tuple);
}


typedef void (UV_DYNAMIC* extInit)(Handle<Object> exports);

// DLOpen is process.dlopen(module, filename).
// Used to load 'module.node' dynamically shared objects.
Handle<Value> DLOpen(const v8::Arguments& args) {
  HandleScope scope(node_isolate);
  char symbol[1024], *base, *pos;
  uv_lib_t lib;
  int r;

  if (args.Length() < 2) {
    Local<Value> exception = Exception::Error(
        String::New("process.dlopen takes exactly 2 arguments."));
    return ThrowException(exception);
  }

  Local<Object> module = args[0]->ToObject(); // Cast
  String::Utf8Value filename(args[1]); // Cast

  if (exports_symbol.IsEmpty()) {
    exports_symbol = NODE_PSYMBOL("exports");
  }
  Local<Object> exports = module->Get(exports_symbol)->ToObject();

  if (uv_dlopen(*filename, &lib)) {
    Local<String> errmsg = String::New(uv_dlerror(&lib));
#ifdef _WIN32
    // Windows needs to add the filename into the error message
    errmsg = String::Concat(errmsg, args[1]->ToString());
#endif
    return ThrowException(Exception::Error(errmsg));
  }

  String::Utf8Value path(args[1]);
  base = *path;

  /* Find the shared library filename within the full path. */
#ifdef __POSIX__
  pos = strrchr(base, '/');
  if (pos != NULL) {
    base = pos + 1;
  }
#else // Windows
  for (;;) {
    pos = strpbrk(base, "\\/:");
    if (pos == NULL) {
      break;
    }
    base = pos + 1;
  }
#endif

  /* Strip the .node extension. */
  pos = strrchr(base, '.');
  if (pos != NULL) {
    *pos = '\0';
  }

  /* Add the `_module` suffix to the extension name. */
  r = snprintf(symbol, sizeof symbol, "%s_module", base);
  if (r <= 0 || static_cast<size_t>(r) >= sizeof symbol) {
    Local<Value> exception =
        Exception::Error(String::New("Out of memory."));
    return ThrowException(exception);
  }

  /* Replace dashes with underscores. When loading foo-bar.node,
   * look for foo_bar_module, not foo-bar_module.
   */
  for (pos = symbol; *pos != '\0'; ++pos) {
    if (*pos == '-') *pos = '_';
  }

  node_module_struct *mod;
  if (uv_dlsym(&lib, symbol, reinterpret_cast<void**>(&mod))) {
    char errmsg[1024];
    snprintf(errmsg, sizeof(errmsg), "Symbol %s not found.", symbol);
    return ThrowError(errmsg);
  }

  if (mod->version != NODE_MODULE_VERSION) {
    char errmsg[1024];
    snprintf(errmsg,
             sizeof(errmsg),
             "Module version mismatch. Expected %d, got %d.",
             NODE_MODULE_VERSION, mod->version);
    return ThrowError(errmsg);
  }

  // Execute the C++ module
  mod->register_func(exports, module);

  // Tell coverity that 'handle' should not be freed when we return.
  // coverity[leaked_storage]
  return Undefined(node_isolate);
}


static void OnFatalError(const char* location, const char* message) {
  if (location) {
    fprintf(stderr, "FATAL ERROR: %s %s\n", location, message);
  } else {
    fprintf(stderr, "FATAL ERROR: %s\n", message);
  }
  exit(5);
}

void FatalException(TryCatch &try_catch) {
  HandleScope scope(node_isolate);

  if (fatal_exception_symbol.IsEmpty())
    fatal_exception_symbol = NODE_PSYMBOL("_fatalException");

  Local<Value> fatal_v = process->Get(fatal_exception_symbol);

  if (!fatal_v->IsFunction()) {
    // failed before the process._fatalException function was added!
    // this is probably pretty bad.  Nothing to do but report and exit.
    ReportException(try_catch, true);
    exit(6);
  }

  Local<Function> fatal_f = Local<Function>::Cast(fatal_v);

  Local<Value> error = try_catch.Exception();
  Local<Value> argv[] = { error };

  TryCatch fatal_try_catch;

  // this will return true if the JS layer handled it, false otherwise
  Local<Value> caught = fatal_f->Call(process, ARRAY_SIZE(argv), argv);

  if (fatal_try_catch.HasCaught()) {
    // the fatal exception function threw, so we must exit
    ReportException(fatal_try_catch, true);
    exit(7);
  }

  if (false == caught->BooleanValue()) {
    ReportException(try_catch, true);
    exit(8);
  }
}


Persistent<Object> binding_cache;
Persistent<Array> module_load_list;

static Handle<Value> Binding(const Arguments& args) {
  HandleScope scope(node_isolate);

  Local<String> module = args[0]->ToString();
  String::Utf8Value module_v(module);
  node_module_struct* modp;

  if (binding_cache.IsEmpty()) {
    binding_cache = Persistent<Object>::New(node_isolate, Object::New());
  }

  Local<Object> exports;

  if (binding_cache->Has(module)) {
    exports = binding_cache->Get(module)->ToObject();
    return scope.Close(exports);
  }

  // Append a string to process.moduleLoadList
  char buf[1024];
  snprintf(buf, 1024, "Binding %s", *module_v);
  uint32_t l = module_load_list->Length();
  module_load_list->Set(l, String::New(buf));

  if ((modp = get_builtin_module(*module_v)) != NULL) {
    exports = Object::New();
    // Internal bindings don't have a "module" object,
    // only exports.
    modp->register_func(exports, Undefined(node_isolate));
    binding_cache->Set(module, exports);

  } else if (!strcmp(*module_v, "constants")) {
    exports = Object::New();
    DefineConstants(exports);
    binding_cache->Set(module, exports);

  } else if (!strcmp(*module_v, "natives")) {
    exports = Object::New();
    DefineJavaScript(exports);
    binding_cache->Set(module, exports);

  } else {

    return ThrowException(Exception::Error(String::New("No such module")));
  }

  return scope.Close(exports);
}


static Handle<Value> ProcessTitleGetter(Local<String> property,
                                        const AccessorInfo& info) {
  HandleScope scope(node_isolate);
  char buffer[512];
  uv_get_process_title(buffer, sizeof(buffer));
  return scope.Close(String::New(buffer));
}


static void ProcessTitleSetter(Local<String> property,
                               Local<Value> value,
                               const AccessorInfo& info) {
  HandleScope scope(node_isolate);
  String::Utf8Value title(value);
  // TODO: protect with a lock
  uv_set_process_title(*title);
}


static Handle<Value> EnvGetter(Local<String> property,
                               const AccessorInfo& info) {
  HandleScope scope(node_isolate);
#ifdef __POSIX__
  String::Utf8Value key(property);
  const char* val = getenv(*key);
  if (val) {
    return scope.Close(String::New(val));
  }
#else  // _WIN32
  String::Value key(property);
  WCHAR buffer[32767]; // The maximum size allowed for environment variables.
  DWORD result = GetEnvironmentVariableW(reinterpret_cast<WCHAR*>(*key),
                                         buffer,
                                         ARRAY_SIZE(buffer));
  // If result >= sizeof buffer the buffer was too small. That should never
  // happen. If result == 0 and result != ERROR_SUCCESS the variable was not
  // not found.
  if ((result > 0 || GetLastError() == ERROR_SUCCESS) &&
      result < ARRAY_SIZE(buffer)) {
    return scope.Close(String::New(reinterpret_cast<uint16_t*>(buffer), result));
  }
#endif
  // Not found.  Fetch from prototype.
  return scope.Close(info.Data().As<Object>()->Get(property));
}


static Handle<Value> EnvSetter(Local<String> property,
                               Local<Value> value,
                               const AccessorInfo& info) {
  HandleScope scope(node_isolate);
#ifdef __POSIX__
  String::Utf8Value key(property);
  String::Utf8Value val(value);
  setenv(*key, *val, 1);
#else  // _WIN32
  String::Value key(property);
  String::Value val(value);
  WCHAR* key_ptr = reinterpret_cast<WCHAR*>(*key);
  // Environment variables that start with '=' are read-only.
  if (key_ptr[0] != L'=') {
    SetEnvironmentVariableW(key_ptr, reinterpret_cast<WCHAR*>(*val));
  }
#endif
  // Whether it worked or not, always return rval.
  return scope.Close(value);
}


static Handle<Integer> EnvQuery(Local<String> property,
                                const AccessorInfo& info) {
  HandleScope scope(node_isolate);
#ifdef __POSIX__
  String::Utf8Value key(property);
  if (getenv(*key)) {
    return scope.Close(Integer::New(0, node_isolate));
  }
#else  // _WIN32
  String::Value key(property);
  WCHAR* key_ptr = reinterpret_cast<WCHAR*>(*key);
  if (GetEnvironmentVariableW(key_ptr, NULL, 0) > 0 ||
      GetLastError() == ERROR_SUCCESS) {
    if (key_ptr[0] == L'=') {
      // Environment variables that start with '=' are hidden and read-only.
      return scope.Close(Integer::New(v8::ReadOnly ||
                                      v8::DontDelete ||
                                      v8::DontEnum,
                                      node_isolate));
    } else {
      return scope.Close(Integer::New(0, node_isolate));
    }
  }
#endif
  // Not found
  return scope.Close(Handle<Integer>());
}


static Handle<Boolean> EnvDeleter(Local<String> property,
                                  const AccessorInfo& info) {
  HandleScope scope(node_isolate);
#ifdef __POSIX__
  String::Utf8Value key(property);
  if (!getenv(*key)) return False(node_isolate);
  unsetenv(*key); // can't check return value, it's void on some platforms
  return True(node_isolate);
#else
  String::Value key(property);
  WCHAR* key_ptr = reinterpret_cast<WCHAR*>(*key);
  if (key_ptr[0] == L'=' || !SetEnvironmentVariableW(key_ptr, NULL)) {
    // Deletion failed. Return true if the key wasn't there in the first place,
    // false if it is still there.
    bool rv = GetEnvironmentVariableW(key_ptr, NULL, NULL) == 0 &&
              GetLastError() != ERROR_SUCCESS;
    return scope.Close(Boolean::New(rv));
  }
  return True(node_isolate);
#endif
}


static Handle<Array> EnvEnumerator(const AccessorInfo& info) {
  HandleScope scope(node_isolate);
#ifdef __POSIX__
  int size = 0;
  while (environ[size]) size++;

  Local<Array> env = Array::New(size);

  for (int i = 0; i < size; ++i) {
    const char* var = environ[i];
    const char* s = strchr(var, '=');
    const int length = s ? s - var : strlen(var);
    env->Set(i, String::New(var, length));
  }
#else  // _WIN32
  WCHAR* environment = GetEnvironmentStringsW();
  if (environment == NULL) {
    // This should not happen.
    return scope.Close(Handle<Array>());
  }
  Local<Array> env = Array::New();
  WCHAR* p = environment;
  int i = 0;
  while (*p != NULL) {
    WCHAR *s;
    if (*p == L'=') {
      // If the key starts with '=' it is a hidden environment variable.
      p += wcslen(p) + 1;
      continue;
    } else {
      s = wcschr(p, L'=');
    }
    if (!s) {
      s = p + wcslen(p);
    }
    env->Set(i++, String::New(reinterpret_cast<uint16_t*>(p), s - p));
    p = s + wcslen(s) + 1;
  }
  FreeEnvironmentStringsW(environment);
#endif
  return scope.Close(env);
}


static Handle<Object> GetFeatures() {
  HandleScope scope(node_isolate);

  Local<Object> obj = Object::New();
  obj->Set(String::NewSymbol("debug"),
#if defined(DEBUG) && DEBUG
    True(node_isolate)
#else
    False(node_isolate)
#endif
  );

  obj->Set(String::NewSymbol("uv"), True(node_isolate));
  obj->Set(String::NewSymbol("ipv6"), True(node_isolate)); // TODO ping libuv
  obj->Set(String::NewSymbol("tls_npn"), Boolean::New(use_npn));
  obj->Set(String::NewSymbol("tls_sni"), Boolean::New(use_sni));
  obj->Set(String::NewSymbol("tls"),
      Boolean::New(get_builtin_module("crypto") != NULL));

  return scope.Close(obj);
}


static Handle<Value> DebugPortGetter(Local<String> property,
                                     const AccessorInfo& info) {
  HandleScope scope(node_isolate);
  return scope.Close(Integer::NewFromUnsigned(debug_port, node_isolate));
}


static void DebugPortSetter(Local<String> property,
                            Local<Value> value,
                            const AccessorInfo& info) {
  HandleScope scope(node_isolate);
  debug_port = value->NumberValue();
}


static Handle<Value> DebugProcess(const Arguments& args);
static Handle<Value> DebugPause(const Arguments& args);
static Handle<Value> DebugEnd(const Arguments& args);


Handle<Value> NeedImmediateCallbackGetter(Local<String> property,
                                          const AccessorInfo& info) {
  return Boolean::New(need_immediate_cb);
}


static void NeedImmediateCallbackSetter(Local<String> property,
                                        Local<Value> value,
                                        const AccessorInfo& info) {
  HandleScope scope(node_isolate);

  bool bool_value = value->BooleanValue();

  if (need_immediate_cb == bool_value) return;

  need_immediate_cb = bool_value;

  if (need_immediate_cb) {
    uv_check_start(&check_immediate_watcher, node::CheckImmediate);
    // idle handle is needed only to maintain event loop
    uv_idle_start(&idle_immediate_dummy, node::IdleImmediateDummy);
  } else {
    uv_check_stop(&check_immediate_watcher);
    uv_idle_stop(&idle_immediate_dummy);
  }
}


Handle<Object> SetupProcessObject(int argc, char *argv[]) {
  HandleScope scope(node_isolate);

  int i, j;

  Local<FunctionTemplate> process_template = FunctionTemplate::New();

  process_template->SetClassName(String::NewSymbol("process"));

  process = Persistent<Object>::New(node_isolate,
                                process_template->GetFunction()->NewInstance());

  process->SetAccessor(String::New("title"),
                       ProcessTitleGetter,
                       ProcessTitleSetter);

  // process.version
  process->Set(String::NewSymbol("version"), String::New(NODE_VERSION));

  // process.moduleLoadList
  module_load_list = Persistent<Array>::New(node_isolate, Array::New());
  process->Set(String::NewSymbol("moduleLoadList"), module_load_list);

  // process.versions
  Local<Object> versions = Object::New();
  process->Set(String::NewSymbol("versions"), versions);
  versions->Set(String::NewSymbol("http_parser"), String::New(
               NODE_STRINGIFY(HTTP_PARSER_VERSION_MAJOR) "."
               NODE_STRINGIFY(HTTP_PARSER_VERSION_MINOR)));
  // +1 to get rid of the leading 'v'
  versions->Set(String::NewSymbol("node"), String::New(NODE_VERSION+1));
  versions->Set(String::NewSymbol("v8"), String::New(V8::GetVersion()));
  versions->Set(String::NewSymbol("ares"), String::New(ARES_VERSION_STR));
  versions->Set(String::NewSymbol("uv"), String::New(uv_version_string()));
  versions->Set(String::NewSymbol("zlib"), String::New(ZLIB_VERSION));
  versions->Set(String::NewSymbol("modules"),
                String::New(NODE_STRINGIFY(NODE_MODULE_VERSION)));
#if HAVE_OPENSSL
  // Stupid code to slice out the version string.
  int c, l = strlen(OPENSSL_VERSION_TEXT);
  for (i = j = 0; i < l; i++) {
    c = OPENSSL_VERSION_TEXT[i];
    if ('0' <= c && c <= '9') {
      for (j = i + 1; j < l; j++) {
        c = OPENSSL_VERSION_TEXT[j];
        if (c == ' ') break;
      }
      break;
    }
  }
  versions->Set(String::NewSymbol("openssl"),
                String::New(&OPENSSL_VERSION_TEXT[i], j - i));
#endif



  // process.arch
  process->Set(String::NewSymbol("arch"), String::New(ARCH));

  // process.platform
  process->Set(String::NewSymbol("platform"), String::New(PLATFORM));

  // process.argv
  Local<Array> arguments = Array::New(argc - option_end_index + 1);
  arguments->Set(Integer::New(0, node_isolate), String::New(argv[0]));
  for (j = 1, i = option_end_index; i < argc; j++, i++) {
    Local<String> arg = String::New(argv[i]);
    arguments->Set(Integer::New(j, node_isolate), arg);
  }
  // assign it
  process->Set(String::NewSymbol("argv"), arguments);

  // process.execArgv
  Local<Array> execArgv = Array::New(option_end_index - 1);
  for (j = 1, i = 0; j < option_end_index; j++, i++) {
    execArgv->Set(Integer::New(i, node_isolate), String::New(argv[j]));
  }
  // assign it
  process->Set(String::NewSymbol("execArgv"), execArgv);


  // create process.env
  Local<ObjectTemplate> envTemplate = ObjectTemplate::New();
  envTemplate->SetNamedPropertyHandler(EnvGetter,
                                       EnvSetter,
                                       EnvQuery,
                                       EnvDeleter,
                                       EnvEnumerator,
                                       Object::New());
  Local<Object> env = envTemplate->NewInstance();
  process->Set(String::NewSymbol("env"), env);

  process->Set(String::NewSymbol("pid"), Integer::New(getpid(), node_isolate));
  process->Set(String::NewSymbol("features"), GetFeatures());
  process->SetAccessor(String::New("_needImmediateCallback"),
                       NeedImmediateCallbackGetter,
                       NeedImmediateCallbackSetter);

  // -e, --eval
  if (eval_string) {
    process->Set(String::NewSymbol("_eval"), String::New(eval_string));
  }

  // -p, --print
  if (print_eval) {
    process->Set(String::NewSymbol("_print_eval"), True(node_isolate));
  }

  // -i, --interactive
  if (force_repl) {
    process->Set(String::NewSymbol("_forceRepl"), True(node_isolate));
  }

  // --no-deprecation
  if (no_deprecation) {
    process->Set(String::NewSymbol("noDeprecation"), True(node_isolate));
  }

  // --throw-deprecation
  if (throw_deprecation) {
    process->Set(String::NewSymbol("throwDeprecation"), True(node_isolate));
  }

  // --trace-deprecation
  if (trace_deprecation) {
    process->Set(String::NewSymbol("traceDeprecation"), True(node_isolate));
  }

  size_t size = 2*PATH_MAX;
  char* execPath = new char[size];
  if (uv_exepath(execPath, &size) != 0) {
    // as a last ditch effort, fallback on argv[0] ?
    process->Set(String::NewSymbol("execPath"), String::New(argv[0]));
  } else {
    process->Set(String::NewSymbol("execPath"), String::New(execPath, size));
  }
  delete [] execPath;

  process->SetAccessor(String::New("debugPort"),
                       DebugPortGetter,
                       DebugPortSetter);


  // define various internal methods
  NODE_SET_METHOD(process, "_getActiveRequests", GetActiveRequests);
  NODE_SET_METHOD(process, "_getActiveHandles", GetActiveHandles);
  NODE_SET_METHOD(process, "_needTickCallback", NeedTickCallback);
  NODE_SET_METHOD(process, "reallyExit", Exit);
  NODE_SET_METHOD(process, "abort", Abort);
  NODE_SET_METHOD(process, "chdir", Chdir);
  NODE_SET_METHOD(process, "cwd", Cwd);

  NODE_SET_METHOD(process, "umask", Umask);

#ifdef __POSIX__
  NODE_SET_METHOD(process, "getuid", GetUid);
  NODE_SET_METHOD(process, "setuid", SetUid);

  NODE_SET_METHOD(process, "setgid", SetGid);
  NODE_SET_METHOD(process, "getgid", GetGid);

  NODE_SET_METHOD(process, "getgroups", GetGroups);
  NODE_SET_METHOD(process, "setgroups", SetGroups);
  NODE_SET_METHOD(process, "initgroups", InitGroups);
#endif // __POSIX__

  NODE_SET_METHOD(process, "_kill", Kill);

  NODE_SET_METHOD(process, "_debugProcess", DebugProcess);
  NODE_SET_METHOD(process, "_debugPause", DebugPause);
  NODE_SET_METHOD(process, "_debugEnd", DebugEnd);

  NODE_SET_METHOD(process, "hrtime", Hrtime);

  NODE_SET_METHOD(process, "dlopen", DLOpen);

  NODE_SET_METHOD(process, "uptime", Uptime);
  NODE_SET_METHOD(process, "memoryUsage", MemoryUsage);

  NODE_SET_METHOD(process, "binding", Binding);

  NODE_SET_METHOD(process, "_setupDomainUse", SetupDomainUse);

  // values use to cross communicate with processNextTick
  Local<Object> info_box = Object::New();
  info_box->SetIndexedPropertiesToExternalArrayData(&tick_infobox,
                                                    kExternalUnsignedIntArray,
                                                    3);
  process->Set(String::NewSymbol("_tickInfoBox"), info_box);

  // pre-set _events object for faster emit checks
  process->Set(String::NewSymbol("_events"), Object::New());

  return process;
}


static void AtExit() {
  uv_tty_reset_mode();
}


static void SignalExit(int signal) {
  uv_tty_reset_mode();
  _exit(128 + signal);
}


void Load(Handle<Object> process_l) {
  process_symbol = NODE_PSYMBOL("process");
  domain_symbol = NODE_PSYMBOL("domain");

  // Compile, execute the src/node.js file. (Which was included as static C
  // string in node_natives.h. 'natve_node' is the string containing that
  // source code.)

  // The node.js file returns a function 'f'
  atexit(AtExit);

  TryCatch try_catch;

  Local<Value> f_value = ExecuteString(MainSource(),
                                       IMMUTABLE_STRING("node.js"));
  if (try_catch.HasCaught())  {
    ReportException(try_catch, true);
    exit(10);
  }
  assert(f_value->IsFunction());
  Local<Function> f = Local<Function>::Cast(f_value);

  // Now we call 'f' with the 'process' variable that we've built up with
  // all our bindings. Inside node.js we'll take care of assigning things to
  // their places.

  // We start the process this way in order to be more modular. Developers
  // who do not like how 'src/node.js' setups the module system but do like
  // Node's I/O bindings may want to replace 'f' with their own function.

  // Add a reference to the global object
  Local<Object> global = v8::Context::GetCurrent()->Global();
  Local<Value> args[1] = { Local<Value>::New(node_isolate, process_l) };

#if defined HAVE_DTRACE || defined HAVE_ETW || defined HAVE_SYSTEMTAP
  InitDTrace(global);
#endif

#if defined HAVE_PERFCTR
  InitPerfCounters(global);
#endif

  f->Call(global, 1, args);

  if (try_catch.HasCaught())  {
    FatalException(try_catch);
  }
}

static void PrintHelp();

static void ParseDebugOpt(const char* arg) {
  const char *p = 0;

  if (strstr(arg, "--debug-port=") == arg) {
    p = 1 + strchr(arg, '=');
    debug_port = atoi(p);
  } else {
    use_debug_agent = true;
    if (!strcmp (arg, "--debug-brk")) {
      debug_wait_connect = true;
      return;
    } else if (!strcmp(arg, "--debug")) {
      return;
    } else if (strstr(arg, "--debug-brk=") == arg) {
      debug_wait_connect = true;
      p = 1 + strchr(arg, '=');
      debug_port = atoi(p);
    } else if (strstr(arg, "--debug=") == arg) {
      p = 1 + strchr(arg, '=');
      debug_port = atoi(p);
    }
  }
  if (p && debug_port > 1024 && debug_port <  65536)
      return;

  fprintf(stderr, "Bad debug option.\n");
  if (p) fprintf(stderr, "Debug port must be in range 1025 to 65535.\n");

  PrintHelp();
  exit(12);
}

static void PrintHelp() {
  printf("Usage: node [options] [ -e script | script.js ] [arguments] \n"
         "       node debug script.js [arguments] \n"
         "\n"
         "Options:\n"
         "  -v, --version        print node's version\n"
         "  -e, --eval script    evaluate script\n"
         "  -p, --print          evaluate script and print result\n"
         "  -i, --interactive    always enter the REPL even if stdin\n"
         "                       does not appear to be a terminal\n"
         "  --no-deprecation     silence deprecation warnings\n"
         "  --trace-deprecation  show stack traces on deprecations\n"
         "  --v8-options         print v8 command line options\n"
         "  --max-stack-size=val set max v8 stack size (bytes)\n"
         "\n"
         "Environment variables:\n"
#ifdef _WIN32
         "NODE_PATH              ';'-separated list of directories\n"
#else
         "NODE_PATH              ':'-separated list of directories\n"
#endif
         "                       prefixed to the module search path.\n"
         "NODE_MODULE_CONTEXTS   Set to 1 to load modules in their own\n"
         "                       global contexts.\n"
         "NODE_DISABLE_COLORS    Set to 1 to disable colors in the REPL\n"
         "\n"
         "Documentation can be found at http://nodejs.org/\n");
}


// Parse node command line arguments.
static void ParseArgs(int argc, char **argv) {
  int i;

  // TODO use parse opts
  for (i = 1; i < argc; i++) {
    const char *arg = argv[i];
    if (strstr(arg, "--debug") == arg) {
      ParseDebugOpt(arg);
      argv[i] = const_cast<char*>("");
    } else if (strcmp(arg, "--version") == 0 || strcmp(arg, "-v") == 0) {
      printf("%s\n", NODE_VERSION);
      exit(0);
    } else if (strstr(arg, "--max-stack-size=") == arg) {
      const char *p = 0;
      p = 1 + strchr(arg, '=');
      max_stack_size = atoi(p);
      argv[i] = const_cast<char*>("");
    } else if (strcmp(arg, "--help") == 0 || strcmp(arg, "-h") == 0) {
      PrintHelp();
      exit(0);
    } else if (strcmp(arg, "--eval") == 0   ||
               strcmp(arg, "-e") == 0       ||
               strcmp(arg, "--print") == 0  ||
               strcmp(arg, "-pe") == 0      ||
               strcmp(arg, "-p") == 0) {
      bool is_eval = strchr(arg, 'e') != NULL;
      bool is_print = strchr(arg, 'p') != NULL;

      // argument to -p and --print is optional
      if (is_eval == true && i + 1 >= argc) {
        fprintf(stderr, "Error: %s requires an argument\n", arg);
        exit(13);
      }

      print_eval = print_eval || is_print;
      argv[i] = const_cast<char*>("");

      // --eval, -e and -pe always require an argument
      if (is_eval == true) {
        eval_string = argv[++i];
        continue;
      }

      // next arg is the expression to evaluate unless it starts with:
      //  - a dash, then it's another switch
      //  - "\\-", then it's an escaped expression, drop the backslash
      if (argv[i + 1] == NULL) continue;
      if (argv[i + 1][0] == '-') continue;
      eval_string = argv[++i];
      if (strncmp(eval_string, "\\-", 2) == 0) ++eval_string;
    } else if (strcmp(arg, "--interactive") == 0 || strcmp(arg, "-i") == 0) {
      force_repl = true;
      argv[i] = const_cast<char*>("");
    } else if (strcmp(arg, "--v8-options") == 0) {
      argv[i] = const_cast<char*>("--help");
    } else if (strcmp(arg, "--no-deprecation") == 0) {
      argv[i] = const_cast<char*>("");
      no_deprecation = true;
    } else if (strcmp(arg, "--trace-deprecation") == 0) {
      argv[i] = const_cast<char*>("");
      trace_deprecation = true;
    } else if (strcmp(arg, "--throw-deprecation") == 0) {
      argv[i] = const_cast<char*>("");
      throw_deprecation = true;
    } else if (argv[i][0] != '-') {
      break;
    }
  }

  option_end_index = i;
}


// Called from the main thread.
static void DispatchDebugMessagesAsyncCallback(uv_async_t* handle, int status) {
  v8::Debug::ProcessDebugMessages();
}


// Called from V8 Debug Agent TCP thread.
static void DispatchMessagesDebugAgentCallback() {
  uv_async_send(&dispatch_debug_messages_async);
}


// Called from the main thread
static void EmitDebugEnabledAsyncCallback(uv_async_t* handle, int status) {
  HandleScope handle_scope(node_isolate);
  Local<Object> obj = Object::New();
  obj->Set(String::New("cmd"), String::New("NODE_DEBUG_ENABLED"));
  Local<Value> args[] = { String::New("internalMessage"), obj };
  MakeCallback(process, "emit", ARRAY_SIZE(args), args);
}


// Called from the signal watcher callback
static void EmitDebugEnabled() {
  uv_async_send(&emit_debug_enabled_async);
}


static void EnableDebug(bool wait_connect) {
  // If we're called from another thread, make sure to enter the right
  // v8 isolate.
  node_isolate->Enter();

  v8::Debug::SetDebugMessageDispatchHandler(DispatchMessagesDebugAgentCallback,
                                            false);

  // Start the debug thread and it's associated TCP server on port 5858.
  bool r = v8::Debug::EnableAgent("node " NODE_VERSION,
                                  debug_port,
                                  wait_connect);

  // Crappy check that everything went well. FIXME
  assert(r);

  // Print out some information.
  fprintf(stderr, "debugger listening on port %d\n", debug_port);
  fflush(stderr);

  debugger_running = true;

  // Do not emit NODE_DEBUG_ENABLED when debugger is enabled before starting
  // the main process (i.e. when called via `node --debug`)
  if (!process.IsEmpty())
    EmitDebugEnabled();

  node_isolate->Exit();
}


#ifdef __POSIX__
static void EnableDebugSignalHandler(uv_signal_t* handle, int) {
  // Break once process will return execution to v8
  v8::Debug::DebugBreak(node_isolate);

  if (!debugger_running) {
    fprintf(stderr, "Hit SIGUSR1 - starting debugger agent.\n");
    EnableDebug(false);
  }
}


static void RegisterSignalHandler(int signal, void (*handler)(int)) {
  struct sigaction sa;

  memset(&sa, 0, sizeof(sa));
  sa.sa_handler = handler;
  sigfillset(&sa.sa_mask);
  sigaction(signal, &sa, NULL);
}


Handle<Value> DebugProcess(const Arguments& args) {
  HandleScope scope(node_isolate);

  if (args.Length() != 1) {
    return ThrowException(Exception::Error(
        String::New("Invalid number of arguments.")));
  }

  pid_t pid;
  int r;

  pid = args[0]->IntegerValue();
  r = kill(pid, SIGUSR1);
  if (r != 0) {
    return ThrowException(ErrnoException(errno, "kill"));
  }

  return Undefined(node_isolate);
}
#endif // __POSIX__


#ifdef _WIN32
DWORD WINAPI EnableDebugThreadProc(void* arg) {
  // Break once process will return execution to v8
  if (!debugger_running) {
    for (int i = 0; i < 1; i++) {
      fprintf(stderr, "Starting debugger agent.\r\n");
      fflush(stderr);
      EnableDebug(false);
    }
  }

  v8::Debug::DebugBreak(node_isolate);

  return 0;
}


static int GetDebugSignalHandlerMappingName(DWORD pid, wchar_t* buf,
    size_t buf_len) {
  return _snwprintf(buf, buf_len, L"node-debug-handler-%u", pid);
}


static int RegisterDebugSignalHandler() {
  wchar_t mapping_name[32];
  HANDLE mapping_handle;
  DWORD pid;
  LPTHREAD_START_ROUTINE* handler;

  pid = GetCurrentProcessId();

  if (GetDebugSignalHandlerMappingName(pid,
                                       mapping_name,
                                       ARRAY_SIZE(mapping_name)) < 0) {
    return -1;
  }

  mapping_handle = CreateFileMappingW(INVALID_HANDLE_VALUE,
                                      NULL,
                                      PAGE_READWRITE,
                                      0,
                                      sizeof *handler,
                                      mapping_name);
  if (mapping_handle == NULL) {
    return -1;
  }

  handler = reinterpret_cast<LPTHREAD_START_ROUTINE*>(
      MapViewOfFile(mapping_handle,
                    FILE_MAP_ALL_ACCESS,
                    0,
                    0,
                    sizeof *handler));
  if (handler == NULL) {
    CloseHandle(mapping_handle);
    return -1;
  }

  *handler = EnableDebugThreadProc;

  UnmapViewOfFile((void*) handler);

  return 0;
}


static Handle<Value> DebugProcess(const Arguments& args) {
  HandleScope scope(node_isolate);
  Handle<Value> rv = Undefined(node_isolate);
  DWORD pid;
  HANDLE process = NULL;
  HANDLE thread = NULL;
  HANDLE mapping = NULL;
  wchar_t mapping_name[32];
  LPTHREAD_START_ROUTINE* handler = NULL;

  if (args.Length() != 1) {
    rv = ThrowException(Exception::Error(String::New("Invalid number of arguments.")));
    goto out;
  }

  pid = (DWORD) args[0]->IntegerValue();

  process = OpenProcess(PROCESS_CREATE_THREAD | PROCESS_QUERY_INFORMATION |
                            PROCESS_VM_OPERATION | PROCESS_VM_WRITE |
                            PROCESS_VM_READ,
                        FALSE,
                        pid);
  if (process == NULL) {
    rv = ThrowException(WinapiErrnoException(GetLastError(), "OpenProcess"));
    goto out;
  }

  if (GetDebugSignalHandlerMappingName(pid,
                                       mapping_name,
                                       ARRAY_SIZE(mapping_name)) < 0) {
    rv = ThrowException(ErrnoException(errno, "sprintf"));
    goto out;
  }

  mapping = OpenFileMappingW(FILE_MAP_READ, FALSE, mapping_name);
  if (mapping == NULL) {
    rv = ThrowException(WinapiErrnoException(GetLastError(),
                                             "OpenFileMappingW"));
    goto out;
  }

  handler = reinterpret_cast<LPTHREAD_START_ROUTINE*>(
      MapViewOfFile(mapping,
                    FILE_MAP_READ,
                    0,
                    0,
                    sizeof *handler));
  if (handler == NULL || *handler == NULL) {
    rv = ThrowException(WinapiErrnoException(GetLastError(), "MapViewOfFile"));
    goto out;
  }

  thread = CreateRemoteThread(process,
                              NULL,
                              0,
                              *handler,
                              NULL,
                              0,
                              NULL);
  if (thread == NULL) {
    rv = ThrowException(WinapiErrnoException(GetLastError(),
                                             "CreateRemoteThread"));
    goto out;
  }

  // Wait for the thread to terminate
  if (WaitForSingleObject(thread, INFINITE) != WAIT_OBJECT_0) {
    rv = ThrowException(WinapiErrnoException(GetLastError(),
                                             "WaitForSingleObject"));
    goto out;
  }

 out:
  if (process != NULL) {
   CloseHandle(process);
  }
  if (thread != NULL) {
    CloseHandle(thread);
  }
  if (handler != NULL) {
    UnmapViewOfFile(handler);
  }
  if (mapping != NULL) {
    CloseHandle(mapping);
  }

  return Undefined(node_isolate);
}
#endif // _WIN32


static Handle<Value> DebugPause(const Arguments& args) {
  v8::Debug::DebugBreak(node_isolate);
  return Undefined(node_isolate);
}


static Handle<Value> DebugEnd(const Arguments& args) {
  if (debugger_running) {
    v8::Debug::DisableAgent();
    debugger_running = false;
  }

  return Undefined(node_isolate);
}


char** Init(int argc, char *argv[]) {
  // Initialize prog_start_time to get relative uptime.
  uv_uptime(&prog_start_time);

  // Make inherited handles noninheritable.
  uv_disable_stdio_inheritance();

  // init async debug messages dispatching
  uv_async_init(uv_default_loop(),
                &dispatch_debug_messages_async,
                DispatchDebugMessagesAsyncCallback);
  uv_unref(reinterpret_cast<uv_handle_t*>(&dispatch_debug_messages_async));

  // init async NODE_DEBUG_ENABLED emitter
  uv_async_init(uv_default_loop(),
                &emit_debug_enabled_async,
                EmitDebugEnabledAsyncCallback);
  uv_unref(reinterpret_cast<uv_handle_t*>(&emit_debug_enabled_async));

  // Parse a few arguments which are specific to Node.
  node::ParseArgs(argc, argv);
  // Parse the rest of the args (up to the 'option_end_index' (where '--' was
  // in the command line))
  int v8argc = option_end_index;
  char **v8argv = argv;

  if (debug_wait_connect) {
    // v8argv is a copy of argv up to the script file argument +2 if --debug-brk
    // to expose the v8 debugger js object so that node.js can set
    // a breakpoint on the first line of the startup script
    v8argc += 2;
    v8argv = new char*[v8argc];
    memcpy(v8argv, argv, sizeof(*argv) * option_end_index);
    v8argv[option_end_index] = const_cast<char*>("--expose_debug_as");
    v8argv[option_end_index + 1] = const_cast<char*>("v8debug");
  }

  // For the normal stack which moves from high to low addresses when frames
  // are pushed, we can compute the limit as stack_size bytes below the
  // the address of a stack variable (e.g. &stack_var) as an approximation
  // of the start of the stack (we're assuming that we haven't pushed a lot
  // of frames yet).
  if (max_stack_size != 0) {
    uint32_t stack_var;
    ResourceConstraints constraints;

    uint32_t *stack_limit = &stack_var - (max_stack_size / sizeof(uint32_t));
    constraints.set_stack_limit(stack_limit);
    SetResourceConstraints(&constraints); // Must be done before V8::Initialize
  }
  V8::SetFlagsFromCommandLine(&v8argc, v8argv, false);

  // Fetch a reference to the main isolate, so we have a reference to it
  // even when we need it to access it from another (debugger) thread.
  node_isolate = Isolate::GetCurrent();

#ifdef __POSIX__
  // Ignore SIGPIPE
  RegisterSignalHandler(SIGPIPE, SIG_IGN);
  RegisterSignalHandler(SIGINT, SignalExit);
  RegisterSignalHandler(SIGTERM, SignalExit);
#endif // __POSIX__

  uv_idle_init(uv_default_loop(), &tick_spinner);

  uv_check_init(uv_default_loop(), &check_immediate_watcher);
  uv_unref((uv_handle_t*) &check_immediate_watcher);
  uv_idle_init(uv_default_loop(), &idle_immediate_dummy);

  V8::SetFatalErrorHandler(node::OnFatalError);

  // If the --debug flag was specified then initialize the debug thread.
  if (use_debug_agent) {
    EnableDebug(debug_wait_connect);
  } else {
#ifdef _WIN32
    RegisterDebugSignalHandler();
#else // Posix
    static uv_signal_t signal_watcher;
    uv_signal_init(uv_default_loop(), &signal_watcher);
    uv_signal_start(&signal_watcher, EnableDebugSignalHandler, SIGUSR1);
    uv_unref((uv_handle_t*)&signal_watcher);
#endif // __POSIX__
  }

  return argv;
}


struct AtExitCallback {
  AtExitCallback* next_;
  void (*cb_)(void* arg);
  void* arg_;
};

static AtExitCallback* at_exit_functions_;


void RunAtExit() {
  AtExitCallback* p = at_exit_functions_;
  at_exit_functions_ = NULL;

  while (p) {
    AtExitCallback* q = p->next_;
    p->cb_(p->arg_);
    delete p;
    p = q;
  }
}


void AtExit(void (*cb)(void* arg), void* arg) {
  AtExitCallback* p = new AtExitCallback;
  p->cb_ = cb;
  p->arg_ = arg;
  p->next_ = at_exit_functions_;
  at_exit_functions_ = p;
}


void EmitExit(v8::Handle<v8::Object> process_l) {
  // process.emit('exit')
  process_l->Set(String::NewSymbol("_exiting"), True(node_isolate));
  Local<Value> args[] = { String::New("exit"), Integer::New(0, node_isolate) };
  MakeCallback(process, "emit", ARRAY_SIZE(args), args);
}

static char **copy_argv(int argc, char **argv) {
  size_t strlen_sum;
  char **argv_copy;
  char *argv_data;
  size_t len;
  int i;

  strlen_sum = 0;
  for(i = 0; i < argc; i++) {
    strlen_sum += strlen(argv[i]) + 1;
  }

  argv_copy = (char **) malloc(sizeof(char *) * (argc + 1) + strlen_sum);
  if (!argv_copy) {
    return NULL;
  }

  argv_data = (char *) argv_copy + sizeof(char *) * (argc + 1);

  for(i = 0; i < argc; i++) {
    argv_copy[i] = argv_data;
    len = strlen(argv[i]) + 1;
    memcpy(argv_data, argv[i], len);
    argv_data += len;
  }

  argv_copy[argc] = NULL;

  return argv_copy;
}

int Start(int argc, char *argv[]) {
  // Hack aroung with the argv pointer. Used for process.title = "blah".
  argv = uv_setup_args(argc, argv);

  // Logic to duplicate argv as Init() modifies arguments
  // that are passed into it.
  char **argv_copy = copy_argv(argc, argv);

  // This needs to run *before* V8::Initialize()
  // Use copy here as to not modify the original argv:
  Init(argc, argv_copy);

  V8::Initialize();
  {
    Locker locker(node_isolate);
    HandleScope handle_scope(node_isolate);

    // Create the one and only Context.
    Persistent<Context> context = Context::New();
    Context::Scope context_scope(context);

    // Use original argv, as we're just copying values out of it.
    Handle<Object> process_l = SetupProcessObject(argc, argv);
    v8_typed_array::AttachBindings(context->Global());

    // Create all the objects, load modules, do everything.
    // so your next reading stop should be node::Load()!
    Load(process_l);

    // All our arguments are loaded. We've evaluated all of the scripts. We
    // might even have created TCP servers. Now we enter the main eventloop. If
    // there are no watchers on the loop (except for the ones that were
    // uv_unref'd) then this function exits. As long as there are active
    // watchers, it blocks.
    uv_run(uv_default_loop(), UV_RUN_DEFAULT);

    EmitExit(process_l);
    RunAtExit();

#ifndef NDEBUG
    context.Dispose(node_isolate);
#endif
  }

#ifndef NDEBUG
  // Clean up. Not strictly necessary.
  V8::Dispose();
#endif  // NDEBUG

  // Clean up the copy:
  free(argv_copy);

  return 0;
}


}  // namespace node<|MERGE_RESOLUTION|>--- conflicted
+++ resolved
@@ -1139,36 +1139,9 @@
 }
 
 Local<Value> Encode(const void *buf, size_t len, enum encoding encoding) {
-<<<<<<< HEAD
-  HandleScope scope(node_isolate);
-
-  if (encoding == BUFFER) {
-    return scope.Close(
-        Buffer::New(static_cast<const char*>(buf), len)->handle_);
-  }
-
-  if (!len) return scope.Close(String::Empty(node_isolate));
-
-  if (encoding == BINARY) {
-    const unsigned char *cbuf = static_cast<const unsigned char*>(buf);
-    uint16_t * twobytebuf = new uint16_t[len];
-    for (size_t i = 0; i < len; i++) {
-      // XXX is the following line platform independent?
-      twobytebuf[i] = cbuf[i];
-    }
-    Local<String> chunk = String::New(twobytebuf, len);
-    delete [] twobytebuf; // TODO use ExternalTwoByteString?
-    return scope.Close(chunk);
-  }
-
-  // utf8 or ascii encoding
-  Local<String> chunk = String::New((const char*)buf, len);
-  return scope.Close(chunk);
-=======
   return StringBytes::Encode(static_cast<const char*>(buf),
                              len,
                              encoding);
->>>>>>> f59ab10a
 }
 
 // Returns -1 if the handle was not valid for decoding
@@ -1194,68 +1167,7 @@
                     size_t buflen,
                     v8::Handle<v8::Value> val,
                     enum encoding encoding) {
-  HandleScope scope(node_isolate);
-
-  if (val->IsArray()) {
-    fprintf(stderr, "'raw' encoding (array of integers) has been removed.\n");
-    assert(0);
-    return -1;
-  }
-
-<<<<<<< HEAD
-  bool is_buffer = Buffer::HasInstance(val);
-
-  if (is_buffer && (encoding == BINARY || encoding == BUFFER)) {
-    // fast path, copy buffer data
-    const char* data = Buffer::Data(val.As<Object>());
-    size_t size = Buffer::Length(val.As<Object>());
-    size_t len = size < buflen ? size : buflen;
-    memcpy(buf, data, len);
-    return len;
-  }
-
-  Local<String> str;
-
-  if (is_buffer) { // slow path, convert to binary string
-    Local<Value> arg = String::New("binary");
-    str = MakeCallback(val.As<Object>(), "toString", 1, &arg)->ToString();
-  }
-  else {
-    str = val->ToString();
-  }
-
-  if (encoding == UTF8) {
-    str->WriteUtf8(buf, buflen, NULL, String::HINT_MANY_WRITES_EXPECTED);
-    return buflen;
-  }
-
-  if (encoding == ASCII) {
-    str->WriteOneByte(reinterpret_cast<uint8_t*>(buf),
-                      0,
-                      buflen,
-                      String::HINT_MANY_WRITES_EXPECTED);
-    return buflen;
-  }
-
-  // THIS IS AWFUL!!! FIXME
-
-  assert(encoding == BINARY);
-
-  uint16_t * twobytebuf = new uint16_t[buflen];
-
-  str->Write(twobytebuf, 0, buflen, String::HINT_MANY_WRITES_EXPECTED);
-
-  for (size_t i = 0; i < buflen; i++) {
-    unsigned char *b = reinterpret_cast<unsigned char*>(&twobytebuf[i]);
-    buf[i] = b[0];
-  }
-
-  delete [] twobytebuf;
-
-  return buflen;
-=======
   return StringBytes::Write(buf, buflen, val, encoding, NULL);
->>>>>>> f59ab10a
 }
 
 void DisplayExceptionLine (TryCatch &try_catch) {
